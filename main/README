<<<<<<< HEAD
Note this set of releases of NSCLDAQ are still considered experimental.  Use at your
own risk for now.  We recommend 11.3 instead.
=======
NSCLDAQ-10.0 throws away spectrodaq as the data distribution server, replacing
it with a set of ring buffers and their proxies.

NSCLDAQ-11.0 Makes significant changes to the bodies of ring items in order to
better support the event builder.


See http://docs.nscl.msu.edu/daq for documentation including how to 
port existing software from older versions of NSCLDAQ as well
as how to hook in your SpecTcl data analysis software.

To build unwrap the tarball cd to the directory it creates and

./configure --prefix=where-it-goes {other options}

make install

prior to doing this you'll want to 
./configure --help 

The specific switches you may want are:

--enable-sbs=kernel-source-dir - build support for the SBS VME interface
                                 kernel-source-dir contains a configured
                                 kernel source tree.
--enable-epics-tools=yes | no - enable/disabel the build of some EPICS
                                tools.
--with-epics-rootdir=epicsinstall-dir - Helps the epic tools locate EPICS
                                support software at build time.


ACKNOWLEDGEMENTS:
   iniparser - public domain from N. Devillard.
   pugixml   - MIT Licenbse from Arseny Kapulkine
   CAEN digitizer support - Donated by CAEN Technologies. 
>>>>>>> 0f984c21
<|MERGE_RESOLUTION|>--- conflicted
+++ resolved
@@ -1,7 +1,7 @@
-<<<<<<< HEAD
+
 Note this set of releases of NSCLDAQ are still considered experimental.  Use at your
 own risk for now.  We recommend 11.3 instead.
-=======
+
 NSCLDAQ-10.0 throws away spectrodaq as the data distribution server, replacing
 it with a set of ring buffers and their proxies.
 
@@ -37,4 +37,3 @@
    iniparser - public domain from N. Devillard.
    pugixml   - MIT Licenbse from Arseny Kapulkine
    CAEN digitizer support - Donated by CAEN Technologies. 
->>>>>>> 0f984c21
