--- conflicted
+++ resolved
@@ -1,4 +1,3 @@
-<<<<<<< HEAD
 #    This software is Copyright by the Board of Trustees of Michigan
 #    State University (c) Copyright 2013.
 #
@@ -345,6 +344,8 @@
                 dict set paramDict sourceid $id
                 if {[catch {::${providerType}::start $paramDict} msg]} {
                     incr failures
+                    set msg [string map [list \" \\\"] $msg]
+                    puts "Failure: $msg"
                     lappend errors [join $msg " "]
                 }
             }
@@ -716,8 +717,7 @@
 #  Bundle declaration:
 #
 namespace eval ::DataSourceMgr {
-    namespace export leave enter attach onExit
-
+    namespace export leave enter attach
 }
 
 ##
@@ -789,19 +789,6 @@
     $mgr destroy
 }
 ##
-
-# DataSourceMgr::onExit
-#   Bundle callback when exiting:
-#   Stop all the data sources
-#
-proc ::DataSourceMgr::onExit {} {
-    set mgr [DataSourcemanagerSingleton %AUTO%]
-    catch {$mgr stopAll};              # Could be in NotReady state.
-    $mgr destroy 
-}
-
-##
-
 # ::DataSourceMgr::register
 #    Register our bundle with the state machine singleton.
 #
@@ -820,815 +807,4 @@
     $mgr destroy    
 }
 
-=======
-#    This software is Copyright by the Board of Trustees of Michigan
-#    State University (c) Copyright 2013.
-#
-#    You may use this software under the terms of the GNU public license
-#    (GPL).  The terms of this license are described at:
-#
-#     http://www.gnu.org/licenses/gpl.txt
-#
-#    Author:
-#             Ron Fox
-#	     NSCL
-#	     Michigan State University
-#
-
-##
-# @file DataSourceManager
-# @brief Manage (model) data sources for the Readout GUI.
-# @author Ron Fox
-#
-
-package provide DataSourceManager 1.0
-package require snit
-package require ReadoutGUIPanel
-
-
-##
-# @class
-#   DataSourceManager
-#
-#  This class manages data source providers and provides mechanisms to
-#  run them all together...that is it provides type methods that make it look
-#  like a data source provider itself with the intersection of the capabilities
-#  of all of the sources it is managing.
-#
-# TYPEMETHODS:
-#   enumerateProviders - list the set of data sources.  These are the names of packages
-#               that end in _Provider with the _Provider hacked off.
-#
-# METHODS:
-#   load      - Load a data source provider into an instance of a data source
-#               manager.
-#   parameters - Get the parameterization of a data source provider.
-#   capabilities - Get the capabilities of a data source provider.
-#   systemCapabilities - Get the capabilities of the system.  This is the
-#                        intersection of all capabilities of starte data sources.
-#   addSource     - Start a data source.
-#   check         - Check the liveness of all data sources.
-#   stop          - Stop a single data source.
-#   stopAll       - Stop all data sources.
-#   begin         - Start a run in all data sources.
-#   end           - end the run in all data sources.
-#   pause         - Pause the run in all data sources.
-#   resume        - Resume the run in all data sources.         
-snit::type DataSourceManager {
-    
-    #---------------------------------------------------------------------------
-    # Object data:
-    
-    variable loadedProviders [list];           # List of loaded providers.
-    variable dataSources -array [list];        # Array of source info indexed by id.
-    variable nextSourceId    0;                # Used to allocate unique source ids.
-    variable state           inactive;         # Run state inactive, paused active
-    
-    #---------------------------------------------------------------------------
-    # Type methods:
-    #
-    
-    ##
-    # enumerateProviders
-    #    List the data source providers we know about.  The assumption is that
-    #    package requiring us probably made all the packages known and therefore
-    #    we can just use package names to find them.
-    #
-    typemethod enumerateProviders {} {
-        # Ensure all known packages are known:
-        
-        catch {package require this-package-does-not-exist}
-        
-        # Get the package names for the *_Provider packages:
-        
-        set names [package names]
-        set providerPackages [lsearch -all -inline -glob $names *_Provider]
-
-        # Cut off the _Provider part to get the provider name:
-        
-        set endLength [string length _Provider]
-        set providers [list]
-        foreach pkgName $providerPackages {
-            lappend providers [string range $pkgName 0 end-$endLength]
-        }
-        
-        return [lsort -ascii -increasing $providers]
-        
-    }
-    #---------------------------------------------------------------------------
-    # Object methods:
-    
-    ##
-    # load
-    #
-    #   Attempts to load the provider requested.
-    #
-    # @param name - Name of the provider (_Provider will be appended to determine
-    #               the package).
-    #
-    # @throw - Error if the package can't be found.
-    # @throw - Error if the package exists but does not define the namespace
-    #          it should.
-    #
-    method load name {
-        if {[$self _isLoaded $name]} {
-            error "The $name provider is already loaded."
-        }
-        
-        set package ${name}_Provider
-
-        set status [catch {package require $package} msg]
-        
-        if {$status} {
-            error "No provider named $name could be found check the package load path"
-        }
-        if {![namespace exists ::$name]} {
-            error "The ${name}_Provider package does not provide the ::${name}:: namespace so it cannot be a provider."
-        }
-        
-        # Successful load remember the provider:
-        
-        lappend loadedProviders $name
-    }
-
-    ##
-    # unload
-    #
-    #   The opposite of the load method. All pieces of a loaded package are to
-    #   be removed. The package is forgotten and the loadedProviders are
-    #   destroyed. If the named package doesn't exist, this is a no-op; it is
-    #   not considered a failure.
-    #
-    # @param name   name of package to unload
-    #
-    method unload name {
-      if {[$self _isLoaded $name]} {
-        set package ${name}_Provider
-        package forget $package
-
-        set index [lsearch -exact $loadedProviders $name]
-        set loadedProviders [lreplace $loadedProviders $index $index]
-      }
-    }
-
-    ##
-    # parameters
-    #   Ask about the parameterization of a data source provider.
-    #
-    # @param name - Name of the provider (which must have been loaded).
-    #
-    # @return dict as from the provider's 'parameters' proc.
-    #
-    method parameters name {
-        $self _requireLoaded $name
-        return [::${name}::parameters]
-    }
-    ##
-    # capabilities
-    #   Return the capabilities of a single provider
-    #
-    # @param name - provider name.
-    #
-    # @return dict - of the provider capabilties.
-    #
-    method capabilities name {
-        $self _requireLoaded $name
-        return [::${name}::capabilities]
-
-    }
-    
-    ##
-    # systemCapabilities
-    #
-    #   Returns the system capabilities.  this is defined as the set of capabilities
-    #   all running data sources have.  Thus for each element in the dict, if any element is
-    #   false, the value of the system capability is false.  If a provider does
-    #   not mention a capability it is assumed to not be supported as well.
-    #
-    # @return capabilities dict.
-    #
-    method systemCapabilities { } {
-        #
-        #  First merge the dicts of the providers:
-        #  - If a capability is not yet in merged it is set as is.
-        #  - If the capability is in merged it is set to the 'worst' of what's
-        #    there and the provider's
-        
-        set merged [dict create]
-        foreach sourceId [lsort -integer -increasing [array names dataSources]] {
-            set provider [dict get $dataSources($sourceId) provider]
-            set providerCap [::${provider}::capabilities]
-            dict for {cap value} $providerCap {
-                if {[dict exists $merged $cap]} {
-                    set existingValue [dict get $merged $cap]
-                    if {$existingValue} {
-                        dict set merged $cap $value
-                    }
-                } else {
-                    dict set merged $cap $value;    # capability not yet seen.
-                }
-            }
-        }
-        
-        
-        # Apply defaults of not supported.  This is done in this order
-        # so that new capabilities can be added without needing to modify
-        # providers that can't support it.
-        
-        foreach cap [list canPause runsHaveTitles runsHaveNumbers] {
-            if {![dict exists $merged $cap]} {
-                dict set merged $cap false
-            }
-        }
-        return $merged
-    }
-    ##
-    # addSource
-    #   Creates an instance of a data source.
-    #   - The provider must exist.
-    #   - The provider's start proc is called.
-    #   - Errors in the provider's start are reported unaltered back to the
-    #     caller.
-    #
-    # @param providerName - Name of the data source provider.
-    # @param params - Data source start parameters.  These are passed to
-    #                 the provider without interpretation however the soruceid
-    #                 part of the dict will be overwritten with a source id
-    #                 allocated by the manager.
-    #
-    # @return integer - Source id allocated by the manager.
-    #
-    #
-    method addSource {providerName params} {
-        $self _requireLoaded $providerName
-        set sourceId [$self _allocateSourceId]
-        dict set params sourceid $sourceId
-        
-        set dataSources($sourceId)  [dict create provider $providerName {*}$params]
-        return $sourceId
-    }
-    ##
-    # removeSource
-    #   Remove a data source
-    #
-    # @param id - id of the source to remove.
-    #
-    method removeSource id {
-        $self stop $id ;     #checks for existence too
-        array unset dataSources $id
-    }
-    ##
-    # check
-    #
-    #   Return a dict with information about all of the data sources.
-    #
-    # @return dict - A dict whose keys are data source ids and whos values
-    #                are the results of check on those data sources.
-    #
-    method check {} {
-        
-        set aggregateStatus [dict create]
-        foreach sourceId [lsort -integer -increasing [array names dataSources]] {
-            set provider [dict get $dataSources($sourceId) provider]
-            set status [::${provider}::check $sourceId]
-            dict set aggregateStatus $sourceId $status
-        }
-        
-        return $aggregateStatus
-    }
-    ##
-    # sources
-    #
-    # Return a list of data sources and their parameterizations.
-    # For testing purposes the dicts returned are sorted by keys.
-    #
-    # @return a list of dicts of sources that are known.
-    #        each dict contains the parameterization items and
-    #        - sourceid - the id of the source.
-    #        - provider - The provider name.
-    #
-    method sources {} {
-        set result [list]
-        foreach sourceId [lsort -integer -increasing [array names dataSources]] {
-            lappend result [_SortDict $dataSources($sourceId)]
-        }
-        return $result
-    }
-    ##
-    # stop
-    #   Stop a data source.  Once stopped, all resources associated with that
-    #   source are released as well.
-    #
-    # @param id - The source id.
-    #
-    # @throw  - It is an error to stop a source that does not exist.
-    #
-    method stop id {
-        set sm [RunstateMachineSingleton %AUTO%]
-        set rstate [$sm getState]
-        $sm destroy
-        
-        if {$rstate eq "NotReady"} {
-            return
-        }
-        if {[array names dataSources $id] eq ""} {
-            error "There is no data source with the id $id"
-        }
-        
-        # Stop the data source:
-        
-        set providerType [dict get $dataSources($id) provider]
-        ::${providerType}::stop $id
-        
-
-    }
-    ##
-    # stopAll
-    #    Stop all data sources in the order in which they were started.
-    #
-    method stopAll {} {
-        if {![catch {$self _listOrderedSources ignore} sources]} {
-            foreach id $sources {
-                catch {$self stop $id}; # In case there are stopped sources.
-            }
-        }
-        set state "inactive"
-    }
-    ##
-    # startAll
-    #   Start all data sources:
-    #
-    method startAll {} {
-        set failures 0
-        if {![catch {$self _listOrderedSources ignore} sources]} {
-            foreach id $sources {
-                set paramDict $dataSources($id)
-                set providerType [dict get $paramDict provider]
-                dict set paramDict sourceid $id
-                if {[catch {::${providerType}::start $paramDict} msg]} {
-                    incr failures
-                    set msg [string map [list \" \\\"] $msg]
-                    puts "Failure: $msg"
-                    lappend errors [join $msg " "]
-                }
-            }
-        }
-        if {$failures > 0} {
-            # standard stop does nothing if we are in Not ready so we need
-            # to stop on our own:
-            
-            foreach id [array names dataSources] {
-                set provider [dict get $dataSources($id) provider]
-                catch {::${provider}::stop $id}
-            }
-            
-            error "At least one source could not start: $errors"
-        }
-    }
-    ##
-    # Begin runs in all of the active data sources
-    #
-    # @param runNumber - Number of the run.
-    # @param title     - Run Title.
-    #
-    # @throw - If there are no data sources this throiws an error.
-    # @throw - It's an error to begin a run if we are not inactive.
-    # @throw - Any errors from the data source begin methods are
-    #          passed on without any interpretation. These result
-    #          in ending the run in any started sources.
-    #
-    method begin {runNumber title} {
-        
-        # The lsort ensures that actions are in order of start.
-        # since the source ids are assigned strictly increasing.
-        
-        set sources [$self _listOrderedSources \
-            "No data sources are running so a run cannot be started."]
-
-        # Check for the run already active:
-        
-        if {$state ne "inactive"} {
-            error "Run is already active"
-        }
-        
-        # In this section attempt to begin the runs in all sources.
-        # If a source fails, all the sources that have been successfully begin
-        # will be ended.
-        #
-        set startedSourceIds [list]
-        foreach id $sources {
-            set provider [dict get $dataSources($id) provider]
-            if {[catch {::${provider}::begin $id $runNumber $title} msg]} {
-                foreach sid $startedSourceIds {
-                    set provider [dict get $dataSources($id) provider]
-                    ::${provider}::end $sid
-                }
-                error "Failed when starting $provider data source $id: $msg"
-            }
-            lappend startedSourceIds $id
-        }
-        # All sources started:
-        
-        set state active
-    }
-    ##
-    # end
-    #   Ends the run.
-    #
-    # @throw - If there are no data sources.
-    # @throw - If the run is not endable (state == 'inactive').
-    # @throw - Any errors from the data sources.  These are accumulated into
-    #          a list of pairs.  The first item in each pair is a two element
-    #          list of provider name and source id.  The second item is
-    #          the error message from that provider:sourceid
-    #
-    method end {} {
-        
-        set sources [$self _listOrderedSources \
-            "No data sources are running so a run cannot be ended"]
-        
-        if {$state eq "inactive"} {
-            error "Run is already halted"
-        }
-        
-        # End all the data sources but accumulate error information
-        # along the way into messages.
-        
-        set messages [list]
-        foreach id $sources {
-            set provider [dict get $dataSources($id) provider]
-            if {[::${provider}::check $id]} {  ; # Don't end known dead srcs.
-                if {[catch {::${provider}::end $id} msg]} {
-                    lappend messages [list [list $provider $id] $msg]
-                }
-            }
-        }
-        set state inactive;      # TODO: Is this really right if errors?
-        #  If there were error messagse we throw them.
-        # Otherwise this was a success:
-        
-        
-        if {[llength $messages] > 0} {
-            error $messages
-        }
-    }
-    ##
-    # pause
-    #    Pause a run.
-    #
-    # @throw - No data sources.
-    # @throw - State is not active.
-    # @throw - not all sources are capable of a pause.
-    # @throw - Errors from the provider durig the pause
-    #
-    method pause {} {
-        set sources [$self _listOrderedSources \
-            "No data sources are running so a run cannot be paused"]
-       
-       
-        # Enumerate the invalid states:
-        
-        if {$state eq "inactive"} {
-         error "Run is inactive and cannot be paused"
-        }
-        if {$state eq "paused"} {
-            error "Run is already paused and cannot be paused again"
-        }
-        
-        # Make sure all sources can pause:
-        
-        set systemCaps [$self systemCapabilities]
-        if {![dict get $systemCaps canPause]} {
-            error "Not all sources support paused runs"
-        }
-       
-       # Now send the pause out to all the sources and collect error msgs.
-       
-        set messages [list]
-        foreach id $sources {
-            set provider [dict get $dataSources($id) provider]
-            if {[catch {::${provider}::pause $id} msg]} {
-                lappend messages [list [list $provider $id] $msg]
-            }
-        }
-        set state paused
-        
-        if {[llength $messages] > 0} {
-            error $messages
-        }
-    }
-    ##
-    # resume
-    #
-    #  Resume a paused run.
-    #
-    # @throw   - If there are no data sources
-    # @throw   - IF the run is not paused (this also weeds out the case that
-    #             pause is not supported_/
-    # @throw   - Errors from pausing the data sources are collected in a manner
-    #            identical to resume and reported to the caller.
-    #
-    method resume {} {
-       set sources [$self _listOrderedSources \
-            "No data sources are running so a run cannot be paused"]
-       if {$state ne "paused"} {
-        error "The run is not paused and therefore cannot be resumed"
-       }
-   
-        set messages [list]
-        foreach id $sources {
-            set provider [dict get $dataSources($id) provider]
-            if {[catch {::${provider}::resume $id} msg]} {
-                lappend messages [list [list $provider $id] $msg]
-            }
-        }
-        set state active
-        
-        if {[llength $messages] > 0} {
-            error $messages
-        }      
-    }
-
-
-    method init {id} {
-      set sm [RunstateMachineSingleton %AUTO%]
-      set runstate [$sm getState]
-      $sm destroy
-      if {$runstate ne "Halted"} {
-        set msg "DataSourceManager::init Cannot initialize data providers "
-        append msg "unless in Halted state."
-        error $msg 
-      }
-
-      if {$state eq "active"} {
-        set msg "DataSourceManager::init Cannot initialize while in active "
-        append msg "state."
-        error $msg 
-      }
-
-      if {$state eq "paused"} {
-        set msg "DataSourceManager::init Cannot initialize from paused "
-        append msg "state."
-        error $msg 
-      }
-
-      set ids [array names dataSources]
-      if {$id ni $ids} {
-        error "DataSourceManager::init Source $id does not exist to initialize."
-      }
-
-      set provider [dict get $dataSources($id) provider]
-      if {[catch {::${provider}::init $id} msg]} {
-        error [list [list $provider $id] $msg]
-      }
-
-    }
-
-    method initall {} {
-      set sm [RunstateMachineSingleton %AUTO%]
-      set runstate [$sm getState]
-      $sm destroy
-      if {$runstate ne "Halted"} {
-        set msg "DataSourceManager::initall Cannot initialize data providers "
-        append msg "unless in Halted state."
-        error $msg 
-      }
-
-      set sources [$self _listOrderedSources \
-        "DataSourceManager::initall No data sources exist."]
-
-      if {$state eq "active"} {
-        set msg "DataSourceManager::initall Cannot initialize while in active "
-        append msg "state."
-        error $msg 
-      }
-
-      if {$state eq "paused"} {
-        set msg "DataSourceManager::initall Cannot initialize from paused "
-        append msg "state."
-        error $msg 
-      }
-
-      # Initialize all the data sources but accumulate error information
-      # along the way into messages.
-
-      set messages [list]
-      foreach id $sources {
-        set provider [dict get $dataSources($id) provider]
-        if {[catch {::${provider}::init $id} msg]} {
-          lappend messages [list [list $provider $id] $msg]
-        }
-      }
-
-      if {[llength $messages] > 0} {
-        error $messages
-      }
-
-    }
-
-    #--------------------------------------------------------------------------
-    # Private utilities.
-    
-    ##
-    # _isLoaded
-    #
-    # @param name - Name of the provider to test.
-    #
-    # @return bool - True if the provider is already loaded.
-    #
-    method _isLoaded name {
-        return [expr {[lsearch -exact $loadedProviders $name] != -1}]
-    }
-    ##
-    # _requireLoaded
-    #   Complain if a provider is not loaded.
-    #
-    # @param name - name of the provider.
-    #
-    method _requireLoaded name {
-       if {![$self _isLoaded $name]} {
-            error "The $name provider is not loaded."
-        }
-         
-    }
-    ##
-    # _allocateSourceId
-    #    Allocate a per manager unique source id.
-    #
-    # @return integer - new source id.
-    #
-    method _allocateSourceId {} {
-        set id $nextSourceId
-        incr nextSourceId
-        return $id
-    }
-    
-    ##
-    # _listOrderedSources
-    #
-    #   List the sources in increasing order.   This has the side effect of
-    #   throwing an error if there are no sources.  It is normally used by
-    #   the state transition  methods.
-    #
-    # @param msg   - The message to throw on error,.
-    # @return list - List of source ids in order of startup.
-    # @throw       - If there are no sources $msg is thrown.
-    #
-    method _listOrderedSources msg {
-        set sources [lsort -integer -increasing [array names dataSources]]
-        if {[llength $sources] == 0} {
-            error $msg
-        }
-        return $sources
-    }
-
-    #--------------------------------------------------------------------------
-    # Utility procs
-    #
-    
-    ##
-    # _SortDict
-    #
-    #   Returns a dict sorted by keys
-    #
-    # @param indict - The input dictionary.
-    #
-    # @return dict -same values/keys as input dict but sorted alphabetically.
-    #
-    proc _SortDict indict {
-        set outdict [dict create]
-        foreach key [lsort -ascii -increasing [dict keys $indict]] {
-            dict set outdict $key [dict get $indict $key]
-        }
-        return $outdict
-    }
-}
-
-#------------------------------------------------------------------------------
-#
-# Hooks to get this stuff integrated into the rest of the system.
-#  - Singleton Data source manager object.
-#  - Callback bundle for the RunstateMachine.
-#
-
-##
-# @class DataSourceManagerSingleton
-#
-#   This class encapsulates a single DataSourceManager so that no matter
-#  how many instantiations of the DataSourceManagerSingleton there's only one
-#  underlying object.   Effectively this is a snit implementation of the
-#  GOF singleton pattern.
-#
-snit::type DataSourcemanagerSingleton {
-    component singleton
-    
-    delegate method * to singleton
-    delegate option * to singleton
-    
-    typevariable actualObject ""
-    
-    constructor args {
-        if {$actualObject eq ""} {
-            set actualObject [DataSourceManager %AUTO%]
-        }
-        
-        install singleton using set actualObject
-    }
-}
-
-##
-#  Bundle declaration:
-#
-namespace eval ::DataSourceMgr {
-    namespace export leave enter attach
-}
-
-##
-# ::DataSourceMgr::attach  
-#
-#   Called when the data source manager is attached to the run state machine.
-#   does nothing for now.
-#
-# @param state - the current state machine state.
-#
-proc ::DataSourceMgr::attach {state} {}
-##
-# ::DataSourceMgr::enter
-#
-#   Called when a state is entered.  The following are done:
-#   Halted -> Active : start data sources.
-#   Paused -> Active : Resume data source.
-#
-# @param from - The state that was left.
-# @param to   - The state being entered.
-#
-proc ::DataSourceMgr::enter {from to} {
-    set mgr [DataSourcemanagerSingleton %AUTO%]
-    
-    if {($from eq "Halted") && ($to eq "Active")} {
-        $mgr begin [::ReadoutGUIPanel::getRun] [::ReadoutGUIPanel::getTitle]
-    }
-    if {($from eq "Paused") && ($to eq "Active")} {
-        $mgr resume
-    }
-    $mgr destroy
-}
-##
-# ::DataSourceMgr::leave
-#
-#  Called when a state is left.  The following are done:
-#
-#  {Active, Paused} -> Halted : Stop the run.
-#
-# @param from - the state being left.
-# @param to   - The state that will be entered.
-# 
-proc ::DataSourceMgr::leave {from to} {
-    set mgr [DataSourcemanagerSingleton %AUTO%]
-    
-    #  If leaving NotReady for Starting...start the data sources and,
-    #  if successful, schedule a transition from Starting to Halted.
-    #
-    if {($from eq "NotReady") && ($to eq "Starting")} {
-        $mgr startAll
-        
-        after idle  {
-            set sm [RunstateMachineSingleton %AUTO%]
-            $sm transition Halted
-            $sm destroy
-        }
-    }
-    
-    if {($from in [list Active Paused]) && ($to eq "Halted")} {
-        $mgr end
-    }
-    if {($from eq "Active") && ($to eq "Paused")} {
-        $mgr pause
-    }
-    if {($from in [list Active Paused Halted]) && ($to eq "NotReady")} {
-        $mgr stopAll
-    }
-    
-    $mgr destroy
-}
-##
-# ::DataSourceMgr::register
-#    Register our bundle with the state machine singleton.
-#
-proc ::DataSourceMgr::register {} {
-    set mgr [RunstateMachineSingleton %AUTO%]
-    $mgr addCalloutBundle DataSourceMgr
-    $mgr destroy
-}
-##
-# ::DataSourceMgr::unregister
-#   remove ourselves as a callout.
-#
-proc ::DataSourceMgr::unregister {} {
-    set mgr [RunstateMachineSingleton %AUTO%]
-    $mgr removeCalloutBundle DataSourceMgr
-    $mgr destroy    
-}
-
-
->>>>>>> 8f55c73a
+
