--- conflicted
+++ resolved
@@ -1,4 +1,3 @@
-<<<<<<< HEAD
 #    This software is Copyright by the Board of Trustees of Michigan
 #    State University (c) Copyright 2013.
 #
@@ -32,8 +31,6 @@
 package require ExpFileSystemConfig
 package require Diagnostics
 package require StateManager
-package require multilogger
-package require dialogWrapper
 
 ##
 # @class ProviderList
@@ -364,6 +361,7 @@
     component dataSourceMenu
     component settingsMenu
 
+    option -settingsfile -default ".settings.tcl"
     
     ##
     # constructor
@@ -377,6 +375,8 @@
     # @param args - not used as we have no options to be concerned with.
     #
     constructor args {
+        $self configurelist $args
+
         install stateMachine using RunstateMachineSingleton %AUTO%
         install dataSources  using DataSourcemanagerSingleton %AUTO%
         install readoutGUI using ReadoutGUI .gui
@@ -396,7 +396,7 @@
         # State is saved to the stagearea root in the file .settings.tcl
         # this is a hidden file from the user's standpoint.
         
-        set savedFile [file join [ExpFileSystem::getStageArea] .settings.tcl]
+        set savedFile [file join [ExpFileSystem::getStageArea] [$self cget -settingsfile]]
         set state [StateManagerSingleton %AUTO% -file $savedFile]
         
         # Set up Run state saving.
@@ -886,894 +886,4 @@
         $manager destroy
     }
 }
-=======
-#    This software is Copyright by the Board of Trustees of Michigan
-#    State University (c) Copyright 2013.
-#
-#    You may use this software under the terms of the GNU public license
-#    (GPL).  The terms of this license are described at:
-#
-#     http://www.gnu.org/licenses/gpl.txt
-#
-#    Author:
-#            Ron Fox
-#            NSCL
-#            Michigan State University
-#            East Lansing, MI 48824-1321
-
-##
-# @file ReadoutGui.tcl
-# @brief Ties the new readout GUI together into a neat bundle.
-# @author Ron Fox <fox@nscl.msu.edu>
-
-package provide ReadoutGui 1.0
-package require Tk
-package require snit
-package require ui
-package require RunstateMachine
-package require eventLogBundle
-package require DataSourceManager
-package require DataSourceMonitor
-package require DataSourceUI
-package require rdoCalloutsBundle;     # Auto registers.
-package require ExpFileSystem
-package require ExpFileSystemConfig
-package require Diagnostics
-package require StateManager
-
-##
-# @class ProviderList
-#
-#  Produces a multi-column list of data source providers that are currently
-#  running in a modal dialog.  The list is displayed in a ttk::treeview
-#  that is used as a table with the following columns:
-#  *   source id   - Id of the data source.
-#  *   source type - provider name.
-#  *   parameter   - Name of a parameter in the source parameterization.
-#  *   value       - Value of the parameterization.
-#
-#  information about a source will take several lines, the first line has the
-#  sourceid and type,  the remaining lines the parameterization e.g.:
-#
-# +-------------------------------------------------------------------+
-# | source id | source type | parameter   |  value                    |
-# |         1 | SSHPipe     |             |                           |
-# |           |             | host        | localhost                 |
-# |           |             | path        | /user/fox/readout/Readout |
-# |           |             | parameters  |                           |
-#  ...
-#
-# OPTIONS
-#   -sources - the list of source dicts from the data source manager.
-#
-# METHODS
-#   getSelected - Returns the source id of the selected data source.
-
-snit::widgetadaptor ProviderList {
-    option -sources -default [list] -configuremethod _updateDisplay
-    component table
-
-    variable columns [list {Source Id} {Source Type} Parameter Value]
-    variable selectedId ""
-     
-    ##
-    # constructor
-    #   construct the object.
-    #    * hull is instantiated as a ttk::frame to get the colors right
-    #    * The table component is instantiated as an appropriately
-    #      configured ttk::treeview.
-    #    * configuration options are processed which, if -sources is specified,
-    #      adds the set of sourcdes to the treeview.
-    #
-    constructor args {
-        installhull using ttk::frame
-        set f $win
-        install table using ttk::treeview $f.table  \
-            -xscrollcommand [list $f.hsb set] -yscrollcommand [list $f.vsb set] \
-            -columns [concat hiddenid $columns] -display $columns -show headings
-        foreach col $columns {
-            $table heading $col -text $col
-        }
-        $table tag bind items <Button-1> [mymethod _selectItem %x %y]
-        
-        ttk::scrollbar $f.vsb -command [list $table yview] -orient vertical
-        ttk::scrollbar $f.hsb -command [list $table xview] -orient horizontal
-        
-        grid $table $f.vsb -sticky nsew
-        grid $f.hsb -sticky nsew
-#       JRT postfix
-#        grid $f  -sticky nsew
-        
-        grid rowconfigure $win 0 -weight 1
-        grid rowconfigure $win 1 -weight 0
-        grid columnconfigure $win 0 -weight 1
-        grid columnconfigure $win 1 -weight 0
-
-        #configure whether cols in treeview stretch on resize
-        $table column #1 -stretch off -width 100
-        $table column #2 -stretch off -width 100
-        $table column #3 -stretch off -width 100
-        $table column #4 -stretch on -width 500
-        
-        $self configurelist $args
-    }
-    #-------------------------------------------------------------------------
-    # Public methods
-    
-    ##
-    #  getSelected
-    #
-    # Get the selected data source.
-    #
-    method getSelected {} {
-        return $selectedId
-    }
-    #-------------------------------------------------------------------------
-    # Private methods
-    #
-    
-    ##
-    # _selectItem
-    
-    method _selectItem {x y} {
-        set item [$table identify item $x $y]
-        if {$item ne ""} {
-            set selectedId [lindex [$table item $item -values] 0]
-        } else {
-            set selectedId "";    # Click not on element.
-        }
-    }
-    #-------------------------------------------------------------------------
-    # Configuration handling
-    #
-    
-    ##
-    # _updateDisplay
-    #   Updates the contents of the table with current values.
-    # @param optname - Name of the option that holds the configuration.
-    # @param value   - new value.
-    #
-    method _updateDisplay {optname value} {
-        set options($optname) $value
-        
-        $table delete [$table children {}]
-
-        foreach source $value {
-            set id   [dict get $source sourceid]
-            set type [dict get $source provider]
-            dict unset source sourceid
-            dict unset source provider
-            
-            # This leaves only the parameterization in source
-            
-            set parent [$table insert {} end \
-                -values [list $id $id $type] -tags items]
-            dict for {param value} $source {
-                $table insert {} end \
-                    -values [list $id "" "" $param $value] -tags items
-            }
-            
-        }
-    }
-}
-
-##
-# @class ProviderListDialog
-#   Produces a dialog list wrapped in a dialog.
-#
-snit::widgetadaptor ProviderListDialog {
-    
-    component table
-    component dialog
-    
-    delegate option -sources to table
-    delegate method * to dialog
-    
-   ##
-    #  constructor
-    #     Construct and layout the dialog
-    # @param args - configuration parameters.
-    #
-    constructor args {
-        installhull using toplevel
-        
-        install dialog using DialogWrapper $win.dialog -showcancel 0
-        set tableContainer [$dialog controlarea]
-        install table using ProviderList $tableContainer.t
-        $dialog configure -form $table
-        
-        grid $dialog -sticky nsew
-        grid rowconfigure $win 0 -weight 1
-        grid columnconfigure $win 0 -weight 1
-        grid rowconfigure $dialog 0 -weight 1
-        grid columnconfigure $dialog 0 -weight 1
-        
-        $self configurelist $args
-        
-
-    }
-
-}
-##
-# @class ProviderSelectDialog
-#   This is similar to ProviderList dialog however we also expose the
-#   ability of the ProviderList to keep track of which source id is
-#   selected.  We also make visible the cancel button which allows
-#   the user to change their mind about selecting a data source.
-#   Furthermore  the client must make use of the modal method directly
-#   rather than the constructor calling it.
-#
-snit::widgetadaptor ProviderSelectDialog {
-    
-    component table
-    component dialog
-    
-    delegate option -sources to table
-    delegate method  getSelected to table
-    delegate method * to dialog
-    
-   ##
-    #  constructor
-    #     Construct and layout the dialog
-    # @param args - configuration parameters.
-    #
-    constructor args {
-        installhull using toplevel
-        
-        install dialog using DialogWrapper $win.dialog -showcancel 1
-        set tableContainer [$dialog controlarea]
-        install table using ProviderList $tableContainer.t
-        $dialog configure -form $table
-        
-        grid $dialog -sticky nsew
-        grid rowconfigure $win 0 -weight 1
-        grid columnconfigure $win 0 -weight 1
-        
-        $self configurelist $args
-        
-        
-    }
-
-}
-
-
-#-----------------------------------------------------------------------------#
-#
-# Init button
-
-#
-# The megawidget that handles the calling of initialization routines for 
-# specific data source providers.
-#
-snit::widget InitProvider {
-  option -targets -default [list all] -configuremethod setTargets
-
-  variable selection ;#< the target
-
-  constructor {args} {
-    $self initThemes
-    $self buildGui
-
-    $self configurelist $args
-
-    set selection [lindex $options(-targets) 0]
-
-  }
-
-  method buildGui {} {
-    ttk::label $win.title -text "Initialize" -anchor s \
-                          -style "H1.TLabel"
-    ttk::label $win.selectLabel -text "Target" -padding {8 0 8 0} \
-                                -anchor e
-    ttk::combobox $win.combo -height 1 -values $options(-targets) \
-                             -width 12 -textvariable [myvar selection]
-#    ttk::button $win.initButton -text "Init" -command [mymethod onInit]
-
-    grid $win.title - -sticky nsew 
-    grid $win.selectLabel $win.combo -sticky nsew -pady {4 4} -padx {4 4}
-#    grid $win.initButton - -sticky nsew -pady {4 4} -padx {4 4}
-
-    grid rowconfigure    $win 0 -weight 0 -minsize 20
-    grid rowconfigure    $win 1 -weight 0 -minsize 20
-    grid columnconfigure $win {0} -weight 0 -minsize 65
-    grid columnconfigure $win {1} -weight 1 -minsize 65
-  }
-  
-  method initThemes {} {
-    ttk::style configure H1.TLabel -font {Helvetica 14}
-  }
-
-  method setTargets {opt vallist} {
-    $win.combo configure -values $vallist
-    $win.combo configure -height [llength $vallist]
-    set options($opt) $vallist
-  }
-
-  method getSelection {} {
-    return $selection
-  }
-
-} 
-
-snit::widgetadaptor InitProviderDialog {
-
-  component dialog
-  component form 
-
-  delegate option -targets to form 
-  delegate method getSelection to form
-  delegate method * to dialog
-
-  constructor {args} {
-    installhull using toplevel
-
-    install dialog using DialogWrapper $win.dialog -showcancel 1
-    set container [$dialog controlarea]
-
-    install form using InitProvider $container.f
-    $dialog configure -form $form
-
-    grid $dialog -sticky nsew
-    grid rowconfigure $win 0 -weight 1
-    grid columnconfigure $win 0 -weight 1
-
-    $self configurelist $args
-
-  }
-}
-
-
-##
-# @class ReadoutGuiApp
-#
-#   This snit::type is the application class.  It interacts with the various
-#   components to create a harmoniously integrated whole (or so we hope).
-#   Really what this chunk of code mostly needs to do is work with the
-#   RunstateMachine singleton to ensure that the following pieces and parts
-#   of the system are configured and tied in to state transitions:
-#   *  Event logger.
-#   *  Data Source Manager
-#   *  Readout GUI megawidget.
-#   *  Event file monitor (Status bar showing event file segments for current run)
-#
-#  We also make some adjustments to the user interface:
-#
-#   * Add a Data Source menu.
-#   * Add Data Source->Add...
-#   * Add Data Source->Delete...
-#   * Add Data Source->List...
-#
-snit::type ReadoutGuiApp {
-    component dataSources
-    component readoutGui
-    component stateMachine
-    component dataSourceMenu
-    component settingsMenu
-
-    option -settingsfile -default ".settings.tcl"
-    
-    ##
-    # constructor
-    #    Construct the object:
-    #    *  Make the ReadoutGUI megawidget
-    #    *  Connect the data source manager to the run state machine
-    #    *  Connect the eventLogger to the run state machine
-    #    *  Make the menus for the data source manager.
-    #    *  Register the things we need to save.
-    #
-    # @param args - not used as we have no options to be concerned with.
-    #
-    constructor args {
-        $self configurelist $args
-
-        install stateMachine using RunstateMachineSingleton %AUTO%
-        install dataSources  using DataSourcemanagerSingleton %AUTO%
-        install readoutGUI using ReadoutGUI .gui
-        grid .gui -sticky nsew
-        grid rowconfigure . 0 -weight 1
-        grid columnconfigure . 0 -weight 1
-        grid configure .gui -padx 5 -pady 5
-        
-        $self _createDataSourceMenu
-        $self _createSettingsMenu
-        $self _checkFilesystem
-
-        
-        ::EventLog::register
-        ::DataSourceMonitor::register
-        
-        # State is saved to the stagearea root in the file .settings.tcl
-        # this is a hidden file from the user's standpoint.
-        
-        set savedFile [file join [ExpFileSystem::getStageArea] [$self cget -settingsfile]]
-        set state [StateManagerSingleton %AUTO% -file $savedFile]
-        
-        # Set up Run state saving.
-        
-        $state addStateVariable run       [mymethod _getRun]       [mymethod _setRun]
-        $state addStateVariable title     [mymethod _getTitle]     [mymethod _setTitle]
-        $state addStateVariable recording [mymethod _getRecording] [mymethod _setRecording]
-        $state addStateVariable timedRun  [mymethod _getTimedRun]  [mymethod _setTimedRun]
-        $state addStateVariable duration  [mymethod _getDuration]  [mymethod _setDuration]
-        $state addStateVariable dataSources [mymethod _getSources] [mymethod _setSources]
-        
-        # If the file exists restore it now (other parts of the app  have had
-        # their chance by now to register state variable handlers)
-        
-        if {[file readable $savedFile]} {
-            $state restore
-        }
-        
-        $state destroy
-        
-        # Arrange for the state to be saved on transitions to Active and Halted
-        # (after the run number increments e.g.).
-        
-        $stateMachine addCalloutBundle ReadoutGUIStateManagement
-        
-        # The output window can be a bit wider than default:
-        
-        set ow [Output::getInstance]
-        $ow configure -width 90
-        grid columnconfigure $ow 0 -weight 1 
-        grid rowconfigure $ow 0 -weight 1
-        ::DataSourceMgr::register
-    }
-    ##
-    # slave
-    #    Put the user interface into remote control (slave) mode.
-    #    This just means disabling the run control GUI.
-    #
-    method slave {} {
-    }
-    ##
-    # master
-    #   Take the user interface out of remote control mode.
-    #
-    method master {} {
-    }
-
-
-    #--------------------------------------------------------------------------
-    #
-    #  Private methods:
-    #
-    
-    ##
-    # _getRun
-    #
-    #    Retrieves the current run number for the state saver.
-    #
-    # @param name - The state variable that will be used (run).
-    # @return integer current run number.
-    #
-    method _getRun {name} {
-        return [::ReadoutGUIPanel::getRun]
-    }
-    ##
-    # _setRun
-    #    set the run number durig a state restore:
-    #
-    # @param name - name of the state variable (ignored).
-    # @param value - Value (new run number).
-    #
-    method _setRun {name value} {
-        ::ReadoutGUIPanel::setRun $value
-    }
-    ##
-    # _getTitle
-    #
-    # @param name - state variable name.
-    # @return string - Current title
-    #
-    method _getTitle {name} {
-        return [::ReadoutGUIPanel::getTitle]
-    }
-    ##
-    # _setTitle
-    #
-    # @param name - state variable name.
-    # @param value - New value for the title string.
-    #
-    method _setTitle {name value} {
-        ::ReadoutGUIPanel::setTitle $value
-    }
-    ##
-    # _getRecording
-    #
-    # @param name - state variable name for the recording flag.
-    # @return boolean - stateu of the recording flag.
-    #
-    method _getRecording {name} {
-        return [::ReadoutGUIPanel::recordData]
-    }
-    ##
-    # _setRecording
-    #
-    # @param name - state variable name
-    # @param value - Desired state of recording flag.
-    #
-    method _setRecording {name value} {
-        if {$value} {
-            ::ReadoutGUIPanel::recordOn
-        } else {
-            ::ReadoutGUIPanel::recordOff
-        }
-    }
-    ##
-    # _getTimedRun
-    #
-    # @param name state variable name.
-    # @return bool - Flag to indicate if a run is timed.
-    #
-    method _getTimedRun {name} {
-        return [::ReadoutGUIPanel::isTimed]
-    }
-    ##
-    # _setTimedRun
-    #
-    # @param name - name of state variable.
-    # @param value - Value of state variable.
-    #
-    method _setTimedRun {name value} {
-        ::ReadoutGUIPanel::setTimed $value
-    }
-    ##
-    # _getDuration
-    #
-    # @param name- name of state variable
-    # @return integer - number of seconds for requested run time.
-    #
-    method _getDuration {name} {
-        return [::ReadoutGUIPanel::getRequestedRunTime]
-    }
-    ##
-    # _setDuration
-    #
-    # @param name - name of state variable.
-    # @param value - number of seconds in requested run time.
-    #
-    method _setDuration {name value} {
-        ::ReadoutGUIPanel::setRequestedRunTime $value
-    }
-    ##
-    # _getSources
-    #
-    #   Returns the set of data sources.  These are just a list
-    #   dicts.
-    #
-    # @param name - Name of state variable.
-    # @return list of dicts see above.
-    #
-    method _getSources {name} {
-        return [$dataSources sources]
-    }
-    ##
-    # _setSources
-    #    Sets the current bunch of data sources to match those described by
-    #   the value parameter.
-    #
-    # @param name - state variable name.
-    # @param value - List of dicts as returned from $dataSources sources
-    #
-    method _setSources {name value} {
-
-        # create a dict that maps the source id to the index in the list
-        set order [dict create]
-        set index 0
-        foreach sourceDict $value {
-          set sid [dict get $sourceDict sourceid]
-          dict set order $sid $index
-          incr index
-        }
-
-        # loop through the sorted ids and look up the list index
-        # for each id...THis ensures that sources are added in the order
-        # of their source ids.
-        set orderedIds [lsort -integer -increasing [dict keys $order]]
-        foreach id $orderedIds {
-            set sourceDict [lindex $value [dict get $order $id]]
-            set provider   [dict get $sourceDict provider]
-            
-            # Remove extraneous dicts to forma pure parameterization dict.
-            
-            dict unset sourceDict provider
-            dict unset sourceDict sourceid
-            
-            catch {$dataSources load $provider};   #Make sure the provider's loaded
-            $dataSources addSource $provider $sourceDict
-        }
-	      $self _setPausability
-
-    }
-    ##
-    # _createDataSourceMenu
-    #
-    #   Create the data source menu for the data source manger and attach it
-    #   to the appropriate callbacks.
-    #
-    method _createDataSourceMenu {} {
-        install dataSourceMenu using ::ReadoutGUIPanel::addUserMenu dataSource {Data Source}
-        
-        $dataSourceMenu add command -label "Add..." -command [mymethod _addProvider]
-        $dataSourceMenu add command -label "Delete..." -command [mymethod _deleteProvider]
-        $dataSourceMenu add separator
-        $dataSourceMenu add command -label "List" -command [mymethod _listDataProviders]
-        $dataSourceMenu add separator 
-        $dataSourceMenu add command -label "Init" -command [mymethod _initProviders]
-        
-    }
-    ##
-    # _createSettingsMenu
-    #
-    #   Populate the settingsm enu which consists of the following:
-    #
-    #   * Event Recording... - Event logger settings.
-    #
-    method _createSettingsMenu {} {
-        install settingsMenu using ::ReadoutGUIPanel::addUserMenu Settings Settings
-        $settingsMenu add command -label  {Event Recording...} -command [mymethod _eventLoggerSettings]
-        $settingsMenu add command -label {Log window...}  -command [mymethod _logWindowSettings]
-    }
-    #--------------------------------------------------------------------------
-    # Data source menu handlers:
-    #
-    
-    ##
-    # _addProvider
-    #   Work with the DataSourceUI package to prompt for a  data source and
-    #   its  parameters...when one is selected and parameterized, it is added
-    #   to the set of managed data sources
-    #
-    #   Legal only if the state is in {NotReady, Halted} and forces the state
-    #   to not ready.  
-    #
-    method _addProvider {} {
-        if {[$stateMachine getState] ni [list NotReady Halted]} {
-            Diagnostics::Error "You can only add data sources when no run is ongoing"
-            return
-        }
-        
-        set provider [DataSourceUI::getProvider \
-            [DataSourceManager enumerateProviders]]
-        #
-        # Prompt for the data source parameters only if a data source was selected:
-        #
-        if {$provider ne ""} {
-            $dataSources stopAll
-            $stateMachine transition NotReady
-            
-            catch {$dataSources load $provider};    # May be loaded.
-            set requiredParams [$dataSources parameters $provider]
-            set parameters [DataSourceUI::getParameters $provider $requiredParams]
-            #
-            #  Probably a cancellation on the dialg
-            #
-            if {$parameters eq ""} {
-                return
-            }
-            set parameters [convertPromptedValues $parameters]
-           
-            $dataSources addSource $provider $parameters
-            
-            # If the collective system cannot pause, we need to turn off'
-            # the pause button:
-            
-	    $self _setPausability
-
-        }
-    }
-    ##
-    # _listProviders
-    #
-    #   Pops up a little dialog that shows the data source providers that have
-    #   been registered.  Also shows the status of those providers.
-    #
-    method _listDataProviders {} {
-        set sources [$dataSources sources]
-        ProviderListDialog .providers -sources $sources
-	.providers modal
-        grid rowconfigure . 0 -weight 1
-        catch {destroy .providers};   # In case they used X not Ok.
-    }
-    ##
-    # _deleteProvider
-    #   Prompt for a provider to remove from the current list of providers.
-    #   *   Illegal when the state is not in {NotReady, Halted}
-    #   *   Will force the system into the NotReady state and all data sources
-    #       will need to be restarted.
-    #
-    method _deleteProvider {} {
-        if {[$stateMachine getState] ni [list NotReady Halted]} {
-            Diagnostics::Error "You can only remove data sources when no run is ongoing"
-            return
-        }
-
-        set sources [$dataSources sources]
-        ProviderSelectDialog .providers -sources $sources
-        if {[.providers modal] eq "Ok"} {
-            set sid [.providers getSelected]
-            
-            if {$sid ne ""} {
-                $dataSources stopAll
-                $stateMachine transition NotReady
-                $dataSources removeSource $sid
-            }
-        }
-        catch {destroy  .providers}
-	$self _setPausability
-
-    }
-    
-    method _initProviders {} {
-      if {[$stateMachine getState] ne "Halted"} {
-        Diagnostics::Error "You can only init providers when in the Halted state."
-        return
-      }
-
-      set dm [DataSourcemanagerSingleton %AUTO%]
-      set srcs [$dm sources]
-      set names [list all] 
-      foreach src $srcs {
-        set name [dict get $src provider]
-        set id   [dict get $src sourceid]
-        lappend names "$name:$id"
-      }
-
-      InitProviderDialog .providers -targets $names
-      set action [.providers modal]
-      if {$action eq "Ok"} {
-        set sel [.providers getSelection] 
-        if {$sel eq "all"} {
-          $dm initall
-        } else {
-
-          set match [regexp -inline {^(\w+):(\d+)$} $sel]
-
-          if {[llength $match]==3} {
-            $dm init [lindex $match 2]
-          } else {
-            Diagnostics::Error "Unable to parse source id to initialize from selection ($sel)."
-            return
-          }
-        }
-      }
-
-      $dm destroy
-      catch {destroy  .providers}
-
-    }
-
-    ##
-    # _checkFilesystem
-    #    *  Ensure there's a stagearea.
-    #    *  Ensure the stagearea has the minimal components of
-    #       current, complete, experiment... if not
-    #    * Create the hierarchy.
-    #
-    method _checkFilesystem {} {
-        set stagearea [ExpFileSystem::getStageArea]
-        if {![isDirOrLink $stagearea]} {
-            Diagnostics::Error \
-                "The stagearea '$stagearea' is not a directory or symbolic link\n Event recording will fail"
-            return
-        }
-        #
-        #  If the stage area is a link follow that linke to its target directory
-        #
-        if {[isLink $stagearea]} {
-            set stagearea [file link $stagearea]
-        }
-        set stagearea [file normalize $stagearea]
-        #
-        #  Check for the required subdirectories:
-        #
-        set haveCurrent    [file isdirectory [file join $stagearea current]]
-        set haveComplete   [file isdirectory [file join $stagearea complete]]
-        set haveExperiment [file isdirectory [file join $stagearea experiment]]
-        
-        if {$haveCurrent && $haveComplete && $haveExperiment} {
-            return ;                        # Hierarchy already there.
-        }
-        ExpFileSystem::CreateHierarchy
-        
-    }
-    #--------------------------------------------------------------------------
-    # Settings menu handler:
-    #
-    
-    ##
-    # _eventLoggerSettings
-    #   Prompt for event logger settings and make it so they apply to the
-    #   next start of the event logger (next begin run with recording enabled).
-    #
-    method _eventLoggerSettings {} {
-        ::EventLog::promptParameters
-    }
-    ##
-    # _logWindowSettings
-    #
-    #  Prompt for log window settings and apply immediately.
-    #
-    method _logWindowSettings {} {
-        ::Output::promptSettings
-    }
-    ##
-    # _setPausability
-    # 
-    #  Check the capabilities to determine if we are pausable.  Set the
-    #  user interface accordingly.
-    #
-    method _setPausability {} {
-	set caps [$dataSources systemCapabilities]
-	set pauseable [dict get $caps canPause]
-	set pauseable [expr {$pauseable ? 1 : 0}];           #normalize.
-	[::RunControlSingleton::getInstance] configure -pauseable $pauseable
-    }
-    #--------------------------------------------------------------------------
-    #  Procs
-    
-    proc convertPromptedValues parameters {
-        set result [dict create]
-        dict for {key value} $parameters {
-            set realValue [lindex $value 2]
-            dict set result $key $realValue
-        }
-        return $result
-    }
-    ##
-    # isLink
-    #   @param path - a path to check.
-    #   @return bool - True if the path is a link false otherwise.
-    # 
-    proc isLink {path} {
-        set status [catch {file link $path}]
-        return [expr {!$status}]
-    }
-    ##
-    # isDirOrLink
-    #
-    #  @param path - the path to check.
-    #  @return bool - True if the path is a directory or a link false otherwise.
-    #
-    proc isDirOrLink {path} {
-        if {[file isdirectory $path]} {
-            return 1
-        }
-        return [isLink $path]
-    }
-}
-namespace eval ::ReadoutGUIStateManagement {
-    namespace export enter leave attach
-}
-##
-# ::ReadoutGUIStateManagement::attach
-#
-#  No op but required bundle proc.
-#
-proc ::ReadoutGUIStateManagement::attach {state} {
-    
-}
-##
-# ::ReadoutGUIStateManagement::leave
-#   No up but required bundle proc.
-#
-proc ::ReadoutGUIStateManagement::leave {from to} {}
-##
-#  ::ReadoutGUIStateManagement::enter
-#
-#  Enter a new state.  If the state is in {Active, Halted}
-#  The StateManagerSingleton is asked to save the state.
-#
-# @param from - state being left (ignored)
-# @param to   - state being entered (see above)
-#
-proc ::ReadoutGUIStateManagement::enter {from to} {
-    if {$to in [list Active Halted NotReady]} {
-        set manager [StateManagerSingleton %AUTO%]
-        $manager save
-        $manager destroy
-    }
-}
-
->>>>>>> 8f55c73a
+
