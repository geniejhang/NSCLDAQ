#                                               -*- Autoconf -*-
# Process this file with autoconf to produce a configure script.

AC_PREREQ(2.61)

AC_INIT(nscldaq,12.1-xiaapi4, [scientificsoftware@nscl.msu.edu],[], [http://www.sourceforge.net/projects/nscldaq])

AC_CONFIG_SRCDIR([/base/dataflow/CRingBuffer.h])
AC_CONFIG_HEADER([config.h])
AC_CONFIG_MACRO_DIR([m4])

AH_TOP([
#ifndef CONFIG_H
#define CONFIG_H
])

AH_BOTTOM([
#endif
])

# Checks for programs.
AC_PROG_CXX
AC_PROG_CC
AC_PROG_CPP
AC_PROG_INSTALL
AC_PROG_LIBTOOL

AX_CXX_COMPILE_STDCXX_11([noext])

# MPI defined/usable to build MPI chunks:

AC_LANG_PUSH(C++)
AX_MPI([
	AM_CONDITIONAL([MPI], true)
	AC_DEFINE([HAVE_MPI], 1, [MPI exists])], [AM_CONDITIONAL([MPI], false)])
AC_LANG_POP

#  CAEN Digitizer support is optional:

AC_ARG_ENABLE([caen-digitizer-support], 
	     AC_HELP_STRING([--enable-caen-digitizer-support],
	     [Build support for CAEN Digitizers]), 
	     [enable_caen=$enableval], [enable_caen=no])

if test "x$enable_caen" = "xyes"
then
	AC_ARG_WITH([caen-digitizer-libroot],
	AC_HELP_STRING([ --with-caen-digitizer-libroot],
	[Root directory for CAEN Digitizer/VME/Comm library installation]),
	[caen_root=$withval],[caen_root=""])

	if test "xx$caen_root" != "xx"
	then
		AC_MSG_NOTICE([Enabling CAEN digitizer DPP support])
		CAENCCFLAGS=-I$caen_root/include
		CAENLDFLAGS="-L$caen_root/lib -lCAENDigitizer -lCAENVME -lCAENComm -Wl,-rpath=$caen_root/lib"
		AM_CONDITIONAL([CAENSUPPORT], [true])
		AC_SUBST(CAENCCFLAGS)
		AC_SUBST(CAENLDFLAGS)
	else
		AM_CONDITIONAL([CAENSUPPORT], [false])
		AC_MSG_ERROR([Using --enable-caen-digitizer-support also requires --with-caen-dgitizer-libroot to specifiy where the CAEN libraries/headers are])
	fi
else
	AM_CONDITIONAL([CAENSUPPORT], [false])
fi

#  CAEN Nextgen digitizer support is also optional  the CAEN support
#  libraries are awful in that they require installation in
#  specific locations:

AC_ARG_ENABLE([caen-nextgen], 
  [AS_HELP_STRING([--enable-caen-nextgen], 
    [To enable support for CAEN Nextgen digitizers.])],
    [
      AC_MSG_CHECKING([Checking for CAEN FElib installed])
      AC_CHECK_FILE([/usr/local/include/CAEN_FELib.h], 
        [AC_MSG_RESULT([Found header])], 
        [AC_MSG_ERROR([Can't find /usr/local/CAEN_FELib.h - install CAEN Nextgen digitizer support libraries])])
      AC_CHECK_FILES([/usr/local/lib/libCAEN_Dig2.so /usr/local/lib/libCAEN_FELib.so], 
        [AC_MSG_RESULT([Found CAEN FELib library files])],
        [AC_MSG_ERROR([Can't fid the /usr/local/lib/{libCAEN_Dig2.so, libCAEN_FELib.so files install CAEN nextgen digitizer support libraries}]
        )])

      enable_caennextgen="true"  

      ],[enable_caennextgen="false"]
)
  

if test "${enable_caennextgen}" = "true"
then
  AC_MSG_NOTICE([Enabled support for CAEN Nextgen digitizers])

  #  Set the make file variables:

  CAENNG_CPPFLAGS="-I/usr/local/include"
  CAENNG_LDFLAGS="-L/usr/local/lib -lCAEN_FELib -lCAEN_Dig2"
  AC_SUBST([CAENNG_CPPFLAGS])
  AC_SUBST([CAENNG_LDFLAGS])
  AM_CONDITIONAL([CAENNEXTGEN], [true])
else 
  AC_MSG_NOTICE([Disabled support for  CAEN Nextgen digitizers])
  AM_CONDITIONAL([CAENNEXTGEN], [false])
fi


# CAEN Nextgen digitizers, if used require jsoncpp:

PKG_CHECK_MODULES([JSON], [jsoncpp])


# Pandoc is needed for printed versions of the logbook:

AC_CHECK_PROG(HAVE_PANDOC, [pandoc], [true], [false])
if test "$HAVE_PANDOC" ==  "false"
then
	AC_MSG_FAILURE([pandoc is required to produce PDF output from the logbook utilities])
	
fi

# Documentation

AC_ARG_ENABLE([docs],
              AS_HELP_STRING([--enable-docs],[Build the documentation]),
              [], [enable_docs=no])

if test "x$enable_docs" == "xyes"
then
  AC_MSG_NOTICE([Documentation enabled])

  AC_CHECK_PROG(HAVE_DOCBOOK2PDF, [docbook2pdf], [true], [false])
  if test "$HAVE_DOCBOOK2PDF" == "false"
  then
    AC_MSG_FAILURE([docbook2pdf is required to build documentation but was not found])
  else
    AC_SUBST(DOCBOOK2PDF,[docbook2pdf])
  fi

  AC_CHECK_PROG(HAVE_DOCBOOK2HTML, [docbook2html], [true], [false])
  if test "$HAVE_DOCBOOK2HTML" == "false"
  then
    AC_MSG_FAILURE([docbook2html is required to build documentation but was not found])
  else
    AC_SUBST(DOCBOOK2HTML,[docbook2html])
  fi

-  AC_CHECK_PROG(HAVE_XMLTO, [xmlto], [true], [false])
  if test "$HAVE_XMLTO" == "false"
  then
    AC_MSG_FAILURE([xmlto is required to build documentation but was not found])
  else
    AC_SUBST(DOCBOOK2MAN,["xmlto man"])
  fi

  AC_CHECK_PROG(HAVE_MANDB, mandb, [true], [false])
  if test "$HAVE_MANDB" == "false"
  then
    AC_MSG_FAILURE([mandb is required to build documentation but was not found])
  else
    AC_SUBST(MANDB,[mandb])
  fi

  AM_CONDITIONAL([BUILD_DOCS],[true])
else
  AM_CONDITIONAL([BUILD_DOCS],[false])
  AC_MSG_NOTICE([Documentation disabled])
fi

AC_ARG_ENABLE([ddas-docs],
              AS_HELP_STRING([--enable-ddas-docs],
	      [Build the DDAS documentation]),
              [], [enable_ddas_docs=no])

# DDAS documentation
# DDAS docs are written in Doxygen, so if enabled check to make sure that
# Doxygen and dot (for graphs) are installed

if test "x$enable_ddas_docs" == "xyes"
then
  AC_MSG_NOTICE([DDAS documentation enabled])

  AC_CHECK_PROG(HAVE_DOXYGEN, [doxygen], [true], [false])
  if test "$HAVE_DOXYGEN" == "false"
  then
    AC_MSG_FAILURE([Doxygen is required to build the DDAS documentation but was not found])
  else
    AC_SUBST(DOXYGEN,[doxygen])
  fi

  AC_CHECK_PROG(HAVE_DOT, [dot], [true], [false])
  if test "$HAVE_DOT" == "false"
  then
    AC_MSG_FAILURE([DOT is required by Doxygen to build the DDAS documentation but was not found])
  fi

  AM_CONDITIONAL([BUILD_DDAS_DOCS],[true])
else
  AM_CONDITIONAL([BUILD_DDAS_DOCS],[false])
  AC_MSG_NOTICE([DDAS documentation disabled])
fi

AC_CHECK_LIB([X11], [XSetWindowBackground])
AC_CHECK_LIB([Xt], [XtManage])

AM_PATH_CPPUNIT

# Checksums in eventlog require openssl for the digest libs:

AX_CHECK_OPENSSL([AC_MSG_RESULT([found openssl])],[AC_MSG_ERROR([OpenSSL is required but cannot be found])])


#
#   For compatibility with existing AC_Substs:

CPPUNIT_LDFLAGS="${CPPUNIT_LIBS}"

AC_SUBST([AM_CXXFLAGS], [-fno-strict-aliasing])

AC_HEADER_STDC
AC_HEADER_SYS_WAIT
AC_CHECK_HEADERS([arpa/inet.h fcntl.h limits.h malloc.h netdb.h netinet/in.h stdint.h stdlib.h string.h sys/socket.h sys/time.h unistd.h])

# Checks for typedefs, structures, and compiler characteristics.

AC_HEADER_STDBOOL
AC_C_CONST
AC_C_INLINE
AC_TYPE_OFF_T
AC_TYPE_PID_T
AC_TYPE_SIZE_T
AC_HEADER_TIME
AC_STRUCT_TM
AC_TYPE_UID_T
AC_TYPE_UINT16_T
AC_TYPE_UINT32_T
AC_TYPE_UINT8_T

# Additional checks from DDAS/main/configure.ac added for refactoring:
# --ASC 4/6/23

# End additional checks

AX_CHECK_COMPILE_FLAG([-Wno-error=date-time], [NODATEWARN="-Wno-error=date-time"])
AC_SUBST(NODATEWARN)


# check to find the size of address
AC_CHECK_SIZEOF([void*])
AS_IF([test "$ac_cv_sizeof_voidp" -eq 8],
    AC_DEFINE([ADDR64],1,[Specifies that memory addresses are 64-bits ]),
     [])
   

# Checks for library functions.

AC_FUNC_ERROR_AT_LINE
AC_FUNC_FORK
AC_FUNC_MALLOC
AC_CHECK_FUNCS([dup2 gethostbyaddr gethostbyname gettimeofday inet_ntoa memmove memset regcomp socket strchr strcspn strdup strerror strspn strtol])

AC_CHECK_FUNCS([ftruncate munmap])
AC_FUNC_MMAP
AC_FUNC_STAT

# Additional checks from DDAS/main/configure.ac added for refactoring:
# --ASC 4/6/23

AC_TYPE_INT16_T
AC_TYPE_INT64_T
AC_TYPE_UINT64_T
AC_CHECK_TYPES([ptrdiff_t])
AC_CHECK_FUNCS([floor pow select sqrt strstr])
AC_CHECK_HEADERS([float.h values.h])

# End additional checks

# Bits and pieces of NSCDAQ can do logging via boostlog. This stuff tells us
# if that's present and if so, how to incorporate it:

AX_BOOST_BASE([], [BOOST_EXTRA_CPPFLAGS="-DBOOST_ALL_DYN_LINK"], [BOOST_EXTRA_CPPFLAGS=""])
AX_BOOST_LOG
AC_SUBST(BOOST_EXTRA_CPPFLAGS)



# Automake:

AM_INIT_AUTOMAKE([tar-ustar foreign subdir-objects])

# Makefile exports:

SOVERSION="11:0:0"





#---------------------------------------------------------------------
#
#  Local tests:
#

# Ensure Python is 3.0  or greater, and the packages/dependencies we need


AM_PATH_PYTHON([3.0], [], [AC_MSG_ERROR([Python 3.0  or higher is needed for NSCLDAQ])])
AX_PYQT
PKG_CHECK_MODULES(PYTHON3, python3)


# Also need to set compilation/link flags for qtnscope:
#  Thanks to Giordano for figuring this portable way to  do it:

PKG_CHECK_MODULES(PYTHON, [python3-embed], [PYTHON3_CFLAGS=`pkg-config --cflags python3-embed`; PYTHON3_LIBS=`pkg-config --libs pyth\
on3-embed`],
                          [PYTHON3_CFLAGS=`pkg-config python3 --cflags`, PYTHON3_LIBS=`pkg-config python3 --libs`])
AC_SUBST(PYTHON3_CXXFLAGS)
AC_SUBST(PYTHON3_LIBS)



# Ensure swig is installed: -- this is used to generate wrappers for the
#  VMUSB and CCUSB libraries for use within Tcl drivers.
#
#  Earlier swig versions than 1.3 may well work, however this is the
#  version I used when first successfully building the wrappers
# (ubuntu lucid lynx).
#
AX_PKG_SWIG([1.3], [], [ AC_MSG_ERROR([Swig is required to build nscldaq])])


# We use gengetopt in a few places.  Ideally it's been found by now in the
# path if not we'll need to do the withval thing.. or prompt the user to
# give us a --with-gengetopt-path
#
AX_GENGETOPT

# Tcl/Tk is pervasive in NCLDAQ so we need to have it too:

AX_TCL



#
#  The substs below are for compatibility sake 
#  eventually we should migrate Makefile.am defs to use
#  those in m4/tcl.m4
#
TCL_FLAGS="${TCL_CPPFLAGS} ${TK_CPPFLAGS}"

# Check for redundancy of libieee in the LD_LIBS
TCL_LDFLAGS=${TK_LIBS}
for tclname in ${TCL_LIBS}
do
    if test $tclname != "-lieee" 
    then 
        TCL_LDFLAGS="$TCL_LDFLAGS $tclname"
    fi
done
#TCL_LDFLAGS="${TK_LIBS} ${TCL_LIBS}"
TCLSH_CMD=${TCLSH} 



#
#  IF systemtcl is yes we're pretty much done.. otherwise
#  we need to configure/build/install libtcl into prefix and then set
#  the flags:

if false
then
AC_MSG_CHECKING([libtcl++ installed as package (e.g. .deb)])

AC_CHECK_FILE([/usr/include/TCLInterpreterObject.h], [systemtcl="yes"], [systemtcl="no"])

if test $systemtcl = "yes"
then
	LIBTCLPLUS_CFLAGS=""
	LIBEXCEPTION_LDFLAGS="-lException"
	LIBTCLPLUS_LDFLAGS="-ltclPlus ${LIBEXCEPTION_LDFLAGS}"
	AC_MSG_RESULT([Found in  system libraries])
else
  AC_CHECK_FILE([${prefix}/lib/libException.so],[libtclinstalled="yes"],[libtclinstalled="no"])
  AC_CHECK_FILE([${prefix}/lib/libtclPlus.so],[libexceptioninstalled="yes"],[libexceptioninstalled="no"])
  AC_CHECK_FILE([${prefix}/include/TCLInterpreterObject.h],[tclinterpobjinstalled="yes"],[tclinterpobjinstalled="no"])
  if [ [ $libtclinstalled = "no" ] || [ $libexceptioninstalled = "no" ] || [ $tclinterpobjinstalled = "no" ] ]
  then
    AC_CHECK_FILE([${srcdir}/libtcl], [havelibtcldir="yes"], [havelibtcldir="no"])
	  if test $havelibtcldir = "yes"
  	then
      AC_MSG_RESULT([Need to build local tagged copy])
      AC_CHECK_FILE([${srcdir}/libtcl/configure], [havelibtcldir="yes"], [havelibtcldir="no"])
		  (cd ${srcdir}/libtcl; ./configure --prefix=${prefix}; make clean install)
	  else
		  AC_MSG_ERROR([I seem to be missing libtcl, please use tcl++incorp.sh to fill it with a tagged release of libtclplus])
	  fi
  else
    AC_MSG_RESULT([Previously built version found in ${prefix}])
  fi
  LIBTCLPLUS_CFLAGS="-I${prefix}/include"
  LIBEXCEPTION_LDFLAGS="-L${prefix}/lib -lException -Wl,\"-rpath=${prefix}/lib\""
	LIBTCLPLUS_LDFLAGS="-L${prefix}/lib -ltclPlus ${LIBEXCEPTION_LDFLAGS}"

fi
fi

#
#  Hard code use of local libtcl:
#
AC_CHECK_FILE([${srcdir}/libtcl], [havelibtcldir="yes"], [havelibtcldir="no"])
if test $havelibtcldir = "yes"
then
  AC_MSG_RESULT([Need to build local tagged copy])
  (cd ${srcdir}/libtcl; ./configure --prefix=${prefix}; make clean install)

  LIBTCLPLUS_CFLAGS="-I${prefix}/include"
  LIBEXCEPTION_LDFLAGS="-L${prefix}/lib -lException -Wl,\"-rpath=${prefix}/lib\""
  LIBTCLPLUS_LDFLAGS="-L${prefix}/lib -ltclPlus ${LIBEXCEPTION_LDFLAGS}"



else
   AC_MSG_ERROR([I seem to be missing libtcl, please use tcl++incorp.sh to fill it with a tagged release of libtclplus])
fi
								  

AC_SUBST(LIBTCLPLUS_CFLAGS)
AC_SUBST(LIBTCLPLUS_LDFLAGS)
AC_SUBST(LIBEXCEPTION_LDFLAGS)

#  Configure and install tclhttpd
#  We use that /usr/lib/tclx.y has tclConfig
#  and /usr/include/tclx.y     has the headers.

tcl_basename=tcl${TCL_VERSION}
tcl_configdir="/usr/lib/$tcl_basename"
tcl_incdir="/usr/include/$tcl_basename"

(cd ${srcdir}/tclhttpd3.5.1; ./configure --prefix=${prefix}/share/tclhttpd --enable-gcc --with-tclinclude=$tcl_incdir --with-tcl=$tcl_configdir)
(cd ${srcdir}/tclhttpd3.5.1; make -j26 all install)


# Epics
#
#  This is only probed for and build if --enable-epics-tools=yes is provided
#  at configuration time.  Oncethat's done, AX_EPICS provideas all the defs
#  and the EPICS/BUILD_EPICS_TOOLS enables those in the Makefiles.
#

AC_ARG_ENABLE([epics-tools],
	AS_HELP_STRING([--enable-epics-tools], 
	[Build software that requires EPICS (default no)]),
	[],
	[enable_epics_tools=no])

if test "$enable_epics_tools" = "yes"
then
	AX_EPICS
	AM_CONDITIONAL([EPICS], [true])
	AM_CONDITIONAL(BUILD_EPICS_TOOLS, [true])

else
	AM_CONDITIONAL([EPICS], [false])
	AM_CONDITIONAL(BUILD_EPICS_TOOLS, [false])
fi

# The DDAS Software will only be built if --enable-ddas=yes is supplied by
# the user. This will attempt to locate the PLX software but if that can't
# be found, --with-plx-sdk can be used to provide it. What we provide to the
# Makefiles:
#
# BUILD_DDAS     - if this flag is provided that's defined to allow the top
#                  level Makefile to enable the ddas support software build.
# XIAAPI_VERSION - major version number of the XIA API we compile with
# PIXIE_API_DIR  - installation directory of the XIA Pixie API
# PIXIE_CPPFLAGS - compiler flags
# PIXIE_LDFLAGS  - load flags
# PLX_SDK_DIR    - installation directory of the PLX API library
# PLX_CPPFLAGS   - compiler flags
# PLX_LDFLAGS    - load flags
# firmwaredir    - Pixie firmware installation directory
# dspdir         - Pixie DSP load image installaion directory
# UFMT_CPPFLAGS  - Unified format CPP flags
# UFMT_LDFLAGS   - Unified format library flags
# ROOTSYS        - ROOT installation to compile e.g. ddasdumper against
# ROOT_CFLAGS    - ROOT cflags (automatically generated from ROOT config)
# ROOT_LDFLAGS   - ROOT libraries (automatically generated from ROOT config)

AC_ARG_ENABLE([ddas],
<<<<<<< HEAD
    AS_HELP_STRING([--enable-ddas=yes/no],
    [Build the DDAS support software (default no)]),
    [BUILD_DDAS="yes"]
)
=======
	AS_HELP_STRING([--enable-ddas],
	[Build the DDAS support software (default no)]),
	[],
	[enable_ddas=no])
>>>>>>> 8cf6e5cd

if test "$enable_ddas" = yes
then
<<<<<<< HEAD
AC_MSG_NOTICE([The XIA-DDAS Support software will be built])
   AC_DEFINE([USING_DDAS],[1],  [DDAS Support Enabled])
=======
	AC_MSG_NOTICE([The XIA-DDAS support software will be built])
	AC_DEFINE([USING_DDAS], [1], [DDAS support enabled])
>>>>>>> 8cf6e5cd

	AC_ARG_WITH([xiaapidir],
	[  --with-xiaapidir=path - Path to the XIAAPI installation. Required if DDAS support is enabled.],
	[xiaapidir=$withval])
<<<<<<< HEAD
   if test -n -d ${xiaapidir}
   then
	AC_MSG_ERROR([Specify --with-xiaapidir to point to the actual installation of the XIA API])
   fi
   PIXIE_API_DIR=${xiaapidir}

   # If the xiaapidir/include/pixie16/pixie16.h exists we're using the
   # XIAAPI_V3 or higher stuff:

   xiaapiver=3
   PIXIE_CPPFLAGS="-I${xiaapidir}/include"
   AC_CHECK_FILE(
   [${xiaapidir}/include/pixie16/pixie16.h],
   [PIXIE_CPPFLAGS="${PIXIE_CPPFLAGS} -DXIAAPI_V3"
   PIXIE_LDFLAGS="-L${xiaapidir}/lib -lPixie16Api -lm -Wl,-rpath=${xiaapidir}/lib"
   AC_DEFINE([XIAAPI_VERSION], [3], [XIA API version 3+])
   ],
   [PIXIE_LDFLAGS="-L${xiaapidir}/lib -lPixieSDK -lm -Wl,-rpath=${xiaapidir}/lib"
   AC_DEFINE([XIAAPI_VERSION], [2], [XIA API version 2])
   xiaapiver=2
   ])

   AM_CONDITIONAL([USING_XIAAPI_V2], [test ${xiaapiver} -eq 2])

   AC_SUBST(PIXIE_API_DIR)
   AC_SUBST(PIXIE_CPPFLAGS)
   AC_SUBST(PIXIE_LDFLAGS)

   # Specify the location of the Plx installation. This will default to
   # /usr/opt/plx.
   
   AC_ARG_WITH([plx-sdk],
   [  --with-plx-sdk=path - path to the PLX software installation],
   [PLX_SDK_DIR=$withval], [PLX_SDK_DIR=""])

   if test -z "$PLX_SDK_DIR"
   then
      for d in /usr/opt/plx $(prefix)/../../plx
      do
         if test -z "$PLX_SDK_DIR"
         then

	    # Its probably one of these:

            AC_CHECK_FILE([$d/PlxApi/Library/libPlxApi.a],
	    [PLX_SDK_DIR="$d"],[PLX_SDK_DIR=""])
	    
	    AC_CHECK_FILE([$d/PlxApi/Library/PlxApi.so],
	    [PLX_SDK_DIR="$d"],[PLX_SDK_DIR=""])
	    
         fi
      done
   fi
   
   #  If PLX_SDK_DIR is still "" then we toss an error:
   
   if test -z "$PLX_SDK_DIR"
   then
      AC_MSG_FAILURE([Could not locate the PLX SDK directory, use --with-plx-sdk to help me])
   fi
=======
	
	if test -n -d ${xiaapidir}
	then
		AC_MSG_ERROR([Specify --with-xiaapidir to point to the actual installation of the XIA API])
	fi
	PIXIE_API_DIR=${xiaapidir}
>>>>>>> 8cf6e5cd

	# If the xiaapidir/include/pixie16/pixie16.h exists we're using the
	# XIAAPI_V3 or higher stuff:

	xiaapiver=3
	PIXIE_CPPFLAGS="-I${xiaapidir}/include"
	AC_CHECK_FILE([${xiaapidir}/include/pixie16/pixie16.h],
		[PIXIE_CPPFLAGS="${PIXIE_CPPFLAGS} -DXIAAPI_V3"	PIXIE_LDFLAGS="-L${xiaapidir}/lib -lPixie16Api -lm -Wl,-rpath=${xiaapidir}/lib"
		AC_DEFINE([XIAAPI_VERSION], [3], [Pixie16 version 3 api])],
		[PIXIE_LDFLAGS="-L${xiaapidir}/lib -lPixieSDK -lm -Wl,-rpath=${xiaapidir}/lib"
		AC_DEFINE([XIAAPI_VERSION], [2], [Pixie16 version 2 or lower])
		xiaapiver=2])

	AM_CONDITIONAL([USING_XIAAPI_V2], [test ${xiaapiver} -eq 2])

	AC_SUBST(PIXIE_API_DIR)
	AC_SUBST(PIXIE_CPPFLAGS)
	AC_SUBST(PIXIE_LDFLAGS)

	# Specify the location of the Plx installation. This will default to
	# /usr/opt/plx.

	AC_ARG_WITH([plx-sdk],
		[  --with-plx-sdk=path - Path to the PLX software installation. Required if DDAS support is enabled.],
		[PLX_SDK_DIR=$withval], [PLX_SDK_DIR=""])

	if test -z "$PLX_SDK_DIR"
	then
		for d in /usr/opt/plx $(prefix)/../../plx
		do
			if test -z "$PLX_SDK_DIR"
			then
		
			# Its probably one of these:
		
				AC_CHECK_FILE([$d/PlxApi/Library/libPlxApi.a],
					[PLX_SDK_DIR="$d"],
					[PLX_SDK_DIR=""])

				AC_CHECK_FILE([$d/PlxApi/Library/PlxApi.so],
					[PLX_SDK_DIR="$d"],
					[PLX_SDK_DIR=""])
			fi
		done
	fi

<<<<<<< HEAD
   # Establish the dsp load image directory. These files are also not
   # redistributable so the user must have licensed them and installed
   # them somewhere.
   
   AC_ARG_WITH([dspdir],
   [  --with-dspdir=path - Specify path to the DSP software directory tree. Required if --enable-ddas=yes.],
   [dspdir=$withval])
   
   if test x$dspdir = x
   then
	AC_MSG_ERROR([--with-dspdir is a mandatory option])
   fi

   AC_SUBST(dspdir)

   # Check that the unified format library has been incorporated into
   # the source tree and configure/build it into $prefix/unifiedformat

   AC_CHECK_PROG([havecmake], cmake, [1], [0])
   if `test ${havcmake} = 0`
   then
	AC_MSG_ERROR([cmake must be in the path to build SpecTcl])
   fi

   AC_CHECK_FILE([${srcdir}/unifiedformat/CMakeLists.txt], [
   rm -rf unifiedformat/build
   mkdir -p unifiedformat/build
   sourcedir="`realpath ${srcdir}`"
   (cd unifiedformat/build; cmake ${sourcedir}/unifiedformat -DCMAKE_INSTALL_PREFIX=${prefix}/unifiedformat; make -j26 all test install)
   UFMT_CPPFLAGS="-I${prefix}/unifiedformat/include"
   UFMT_LDFLAGS="-L${prefix}/unifiedformat/lib -lNSCLDAQFormat -lAbstractFormat -lV10Format -lV11Format -lV12Format -Wl,-rpath=${prefix}/unifiedformat/lib"
   AC_SUBST(UFMT_CPPFLAGS)
   AC_SUBST(UFMT_LDFLAGS)
   ],
   [AC_MSG_ERROR([You need to incorporate the unified format library with unifiedfmt-incorp.sh])
   ])

   #  Check for Root.  -- we're just going to add a --with-rootsys and 
   #  use rootconfig to add the following to the Makefile macro set.
   #
   #  ROOT_CPPFLAGS
   #  ROOT_LDFLAGS
   #

   rootdir=$ROOTSYS
   AC_ARG_WITH([rootsys], 
   [  --with-rootsys=path - path to the root installation to use],
   [rootdir=$withval])
   if test  x$rootdir = x 
   then
	AC_MSG_ERROR([Use --with-rootsys to specify where root is installed])
   fi
   if test ! -d $rootdir
   then
	AC_MSG_ERROR([ROOTSYS directory specified: $rootdir does not exist])
   fi

   ROOTSYS=$rootdir
   ROOT_CFLAGS=`$rootdir/bin/root-config --cflags`
   ROOT_LD1=`$rootdir/bin/root-config --glibs`
   ROOT_LD2=`$rootdir/bin/root-config --ldflags`
   ROOT_RPATH="-Wl,-rpath=`$rootdir/bin/root-config --libdir`"

   ROOT_LDFLAGS="$ROOT_LD1 $ROOT_LD2 $ROOT_RPATH"

   AC_SUBST(ROOTSYS)
   AC_SUBST(ROOT_CFLAGS)
   AC_SUBST(ROOT_LDFLAGS)

   #  Now export all the variables to the Makefile.
   
   AM_CONDITIONAL([BUILD_DDAS], [true])   
=======
	#  If PLX_SDK_DIR is still "" then we toss an error:

	if test -z "$PLX_SDK_DIR"
	then
		AC_MSG_FAILURE([Could not locate the PLX SDK directory, use --with-plx-sdk to help me])
	fi

	PLX_CPPFLAGS="-I${PLX_SDK_DIR}/Include -I${PLX_SDK_DIR}/PlxApi"

	# Use the shared library PlxApi.so (plx 8+) otherwise libPlxApi.a:

  	AC_CHECK_FILE([${PLX_SDK_DIR}/PlxApi/Library/PlxApi.so],
		[PLX_LDFLAGS="-L${PLX_SDK_DIR}/PlxApi/Library -l:PlxApi.so -Wl,-rpath=${PLX_SDK_DIR}/PlxApi/Library"],
		[PLX_LDFLAGS="-L${PLX_SDK_DIR}/PlxApi/Library -lPlxApi"])

	AC_SUBST(PLX_SDK_DIR)
	AC_SUBST(PLX_CPPFLAGS)
	AC_SUBST(PLX_LDFLAGS)

	# Also need to know where the Pixie firmware is installed:

	AC_ARG_WITH([firmwaredir],
		[  --with-firmwaredir=path - Specify path to firmware directory tree. Required if DDAS support is enabled.],
		[firmwaredir=$withval])

	if test x$firmwaredir = x
	then
		AC_MSG_ERROR([ --with-firmwaredir is a mandatory option])
	fi

	AC_SUBST(firmwaredir)

	# Establish the dsp load image directory. These files are also not
	# redistributable so the user must have licensed them and installed
	# them somewhere.

	AC_ARG_WITH([dspdir],
		[  --with-dspdir=path - Specify path to the DSP software directory tree. Required if DDAS support is enabled.],
		[dspdir=$withval])

	if test x$dspdir = x
	then
		AC_MSG_ERROR([--with-dspdir is a mandatory option])
	fi

	AC_SUBST(dspdir)

	# Check that the unified format library has been incorporated into
	# the source tree and configure/build it into $prefix/unifiedformat

	AC_CHECK_PROG([havecmake], cmake, [1], [0])
	if `test ${havcmake} = 0`
	then
		AC_MSG_ERROR([cmake must be in the path to build DDAS support software])
	fi

	AC_CHECK_FILE([${srcdir}/unifiedformat/CMakeLists.txt],
		[rm -rf unifiedformat/build
		mkdir -p unifiedformat/build
		sourcedir="`realpath ${srcdir}`"
		(cd unifiedformat/build; cmake ${sourcedir}/unifiedformat -DCMAKE_INSTALL_PREFIX=${prefix}/unifiedformat; make all test install)
		UFMT_CPPFLAGS="-I${prefix}/unifiedformat/include"
		UFMT_LDFLAGS="-L${prefix}/unifiedformat/lib -lNSCLDAQFormat -lAbstractFormat -lV10Format -lV11Format -lV12Format -Wl,-rpath=${prefix}/unifiedformat/lib"
		AC_SUBST(UFMT_CPPFLAGS)
		AC_SUBST(UFMT_LDFLAGS)],
		[AC_MSG_ERROR([You need to incorporate the unified format library with unifiedfmt-incorp.sh])])

	#  Check for ROOT -- we're just going to add a --with-rootsys and 
	#  use rootconfig to add the following to the Makefile macro set:
	#
	#  ROOT_CPPFLAGS - compiler flags for ROOT.
	#  ROOT_LDFLAGS - ROOT libraries location.
   	#

	rootdir=$ROOTSYS
	AC_ARG_WITH([rootsys],
		[  --with-rootsys=path - Path to the ROOT installation to use. Required if DDAS support is enabled.],
		[rootdir=$withval])
	
	if test  x$rootdir = x 
	then
		AC_MSG_ERROR([Use --with-rootsys to specify where root is installed])
	fi
	
	if test ! -d $rootdir
	then
		AC_MSG_ERROR([ROOTSYS directory specified: $rootdir does not exist])
	fi

	ROOTSYS=$rootdir
	ROOT_CFLAGS=`$rootdir/bin/root-config --cflags`
	ROOT_LD1=`$rootdir/bin/root-config --glibs`
	ROOT_LD2=`$rootdir/bin/root-config --ldflags`
	ROOT_RPATH="-Wl,-rpath=`$rootdir/bin/root-config --libdir`"

	ROOT_LDFLAGS="$ROOT_LD1 $ROOT_LD2 $ROOT_RPATH"

	AC_SUBST(ROOTSYS)
	AC_SUBST(ROOT_CFLAGS)
	AC_SUBST(ROOT_LDFLAGS)

	#  Now export all the variables to the Makefile:

	AM_CONDITIONAL([BUILD_DDAS], [true])   
>>>>>>> 8cf6e5cd
else
	AM_CONDITIONAL([BUILD_DDAS],[false])
	AM_CONDITIONAL([USING_XIAAPI_V2], [false])
fi

#
# The SBS software will only be built if --enable-sbs was supplied.
# In that case, the configured kernel source path is set using
# --with-sbs-kernel-source-dir and that will be used to compile the
# device driver as well. The default is to _not_ build the sbs stuff.
#

AC_ARG_ENABLE([sbs],
	AS_HELP_STRING([--enable-sbs],  [Build SBS software with a configured kernel source]),
	[],
	[enable_sbs=no])

if test "$enable_sbs" = "yes"
then
	AC_ARG_WITH([sbsdir],
		[  --with-sbsdir=path - Specify path to the configured SBS kernel directory. Required if SBS support is enabled.],
		[sbsdir=$withval])

	if test x$sbsdir = x
	then
		AC_MSG_ERROR([--with-sbsdir is a mandatory option if SBS kernel support is enabled])
	fi
	
	if test ! -d $sbsdir
	then
		AC_MSG_ERROR([SBS directory specified: $sbsdir does not exist!])
	fi

	KERNEL_SOURCE_DIR=$sbsdir
	AC_MSG_NOTICE([Building SBS software with kernel source at: $KERNEL_SOURCE_DIR])
else
	AC_MSG_NOTICE([SBS software is not enabled.])
fi

#
#  If --enable-usb is turned on, we build the VM/CC-usb support directories
#
AC_ARG_ENABLE([usb],
	AS_HELP_STRING([--enable-usb], [Build support for CC/VM usb data taking]),
	[],
	[enable_usb=no])

#  If building is turned on we need to locate the headers and the includes.

if test "$enable_usb" = "yes"
then
	AX_LIBUSB
	PKG_CHECK_MODULES([libusb_1_0], [libusb-1.0])
	PKG_CHECK_MODULES([libusb], [libusb])
	AM_CONDITIONAL([BUILD_USB], [true])
else
	AM_CONDITIONAL([BUILD_USB], [false])
fi

# Check for libsqlite3:

PKG_CHECK_MODULES([SQLITE3], [sqlite3])

##
#  Check for zmq presence:
#

AC_SEARCH_LIBS([zmq_init], [zmq], [result=$ac_cv_search_zmq_init], [AC_MSG_ERROR([The zeromq library was not found and is now required for nscldaq])])
if test $result = "none required"
then
   ZMQ_LDFLAGS=""
else
   ZMQ_LDFLAGS=$result
fi

AC_SUBST(ZMQ_LDFLAGS)

##
# need the zmq c++ bindings
#  note in some c++11's we need to include <algorithm> to include zmq.hpp:
AC_LANG_PUSH(C++)
AC_CHECK_HEADERS([algorithm zmq.hpp],[], [AC_MSG_ERROR([The zeromq C++ header (zmq.hpp) is missing and is required for nscldaq])],
			    [#include <algorithm>])
AC_LANG_POP



#----------------------------------------------------------------------------

# Exports to the makefiles:

AC_DEFINE(__STDC_LIMIT_MACROS, [], [Needed to define UINT64_C])
AC_DEFINE(__STDC_CONSTANT_MACROS, [], [Needed to define UINT64_C])

AC_SUBST(SOVERSION)

AC_SUBST(TCL_FLAGS)
AC_SUBST(TCL_LDFLAGS)
AC_SUBST(TCLSH_CMD)






AC_SUBST(CPPUNIT_LDFLAGS)

#
#  Threading is hard coded to -pthread now.
#
THREADCXX_FLAGS="-pthread"
THREADC_FLAGS="-pthread"
THREADLD_FLAGS="-lpthread -lrt"

AC_SUBST(THREADCXX_FLAGS)
AC_SUBST(THREADC_FLAGS)
AC_SUBST(THREADLD_FLAGS)

# SBS stuff:

AC_SUBST(KERNEL_SOURCE_DIR)
AM_CONDITIONAL([BUILD_SBS_DRIVER], [test "$BUILD_SBS" == "yes"])


#
# Ensure that resources for testing are accessible
# for out of tree builds
#
AC_CONFIG_LINKS([utilities/filter/run-0000-00.evt:utilities/filter/run-0000-00.evt])


#---------------------------------------------------------------------------
# Generate the following from their .in's (note that Automake takes
# *.am -> *.in.
#

# Note removed utilities/scalerdisplay in favor of utilities/newscaler
# Sept 25, 2014

AC_CONFIG_FILES([Makefile
		nscldaq
		daqsetup.bash
		base/pugi/Makefile
		base/iniparser/Makefile
    base/Makefile
    base/factories/Makefile
    base/os/Makefile
    base/CopyrightTools/Makefile
    base/bltsubst/Makefile
    base/cvt/Makefile
    base/thread/Makefile
    base/headers/Makefile
    base/security/Makefile
    base/tclwidgets/Makefile
    base/uri/Makefile
    base/dataflow/Makefile
    base/plotchart/Makefile
    base/plotcontainer/Makefile
    base/tcpip/Makefile
    base/tclutils/Makefile
    base/testutils/Makefile
    base/sqliteplus/Makefile
    caenfw-common/Makefile
    servers/Makefile
    servers/tclserver/Makefile
    servers/portmanager/Makefile
    servers/tclhttpdlaunch/Makefile
    utilities/Makefile
    utilities/common/Makefile
    utilities/Buffer/Makefile
    utilities/daqstart/Makefile
    utilities/dvdburn/Makefile
    utilities/scalerdisplay/ScalerDisplay
    utilities/sequencer/Makefile
    utilities/ringselector/Makefile
    utilities/bufdump/Makefile
    utilities/eventlog/Makefile
    utilities/sclclient/Makefile
    utilities/tkbufdump/Makefile
    utilities/filter/Makefile
    utilities/filter/Makefile-template
    utilities/filter/FilterIncludes
    utilities/compatibility/Makefile
    utilities/compatibility/eventlog-compat
    utilities/compatibility/spectcldaq
    utilities/compatibility/s800toring
    utilities/compatibility/bufdump
    utilities/conversion/Makefile
    utilities/fileanalyzer/Makefile
    utilities/format/Makefile
    utilities/format/V8/Makefile
    utilities/format/V10/Makefile
    utilities/format/V11/Makefile
    utilities/FormattedIO/Makefile
    utilities/newscaler/Makefile
    utilities/newscaler/ScalerDisplay.tcl
    utilities/scalersum/Makefile
    utilities/reglom/Makefile
    utilities/scalerReader/Makefile
    utilities/swtrigger/Makefile
    utilities/logbook/Makefile
    utilities/manager/Makefile
    utilities/readoutREST/Makefile
    epics/epicslib/Makefile
    epics/chanlog/Makefile
    epics/controlpush/Makefile
    epics/epicsdisplay/Makefile
    epics/epicsdisplay/epicsdisplay
    epics/Makefile
    daq/Makefile
    daq/format/Makefile
    daq/IO/Makefile
    daq/readoutgui/Makefile
    daq/readoutgui/InstallRoot.tcl
    daq/readoutgui/ReadoutShell.tcl
    daq/s800callouts/Makefile
    daq/eventbuilder/Makefile
    daq/eventbuilder/Makefile_Skeleton
    daq/eventbuilder/startOrderer
    daq/evbtools/Makefile
    daq/evbtools/ringsource/Makefile
    daq/evbtools/teering/Makefile
    daq/evbtools/glom/Makefile
    daq/evbtools/unglom/Makefile
    daq/evbtools/offlineorderer/Makefile
    daq/evbtools/offlineorderer/figures/Makefile
    daq/evbtools/evts2frags/Makefile
    daq/actions/Makefile
    daq/evbtools/evblite/Makefile
    simplesetups/Makefile
    simplesetups/v775/Makefile
    simplesetups/v785/Makefile
    simplesetups/vmusb/Makefile
    simplesetups/vmusb/src/Makefile
    simplesetups/vmusb/src/Example_Makefile
    sbs/Makefile
    sbs/driver/Makefile
    sbs/driver/src/Makefile
    sbs/driver/include/Makefile
    sbs/driver/dd/GNUmakefile
    sbs/nsclapi/Makefile
    sbs/tclpackage/Makefile
    sbs/puretcl/Makefile
    sbs/vmemodules/Makefile
    sbs/readout/Makefile
    sbs/readout/UserMakefile
    sbs/readout/SBSRdoMakeIncludes
    sbs/slowcontrols/Makefile
    sbs/slowcontrols/vhq/Makefile
    sbs/slowcontrols/caenv812/Makefile
    sbs/slowcontrols/n568b/Makefile
    sbs/slowcontrols/bcnaf/Makefile
    sbs/slowcontrols/vhs/Makefile
    sbs/scripted/Makefile
    sbs/VmeDevice/Makefile
    sbs/caenfwloader/Makefile
    usb/Makefile
    usb/usb1/Makefile
    usb/usb0.1/Makefile
    usb/loaders/Makefile
    usb/vmusb/Makefile
    usb/vmusb/vmusb/Makefile 
    usb/vmusb/core/Makefile 
    usb/vmusb/ctlconfig/Makefile 
    usb/vmusb/daqconfig/Makefile  
    usb/vmusb/driverkit/Makefile 
    usb/vmusb/driverkit/Makefile-template
    usb/vmusb/tcldrivers/Makefile
    usb/vmusb/driverkit/VMUSBDriverIncludes
    usb/vmusb/controlpanels/Makefile 
    usb/vmusb/controlpanels/cv6533/Makefile
    usb/vmusb/controlpanels/figures/Makefile
    usb/vmusb/devtests/Makefile
    usb/vmusb/vmusbPackage/Makefile
    usb/vmusb/tclservertests/Makefile
    usb/ccusb/Makefile
    usb/ccusb/ccusb/Makefile 
    usb/ccusb/core/Makefile
    usb/ccusb/daqconfig/Makefile 
    usb/ccusb/ctlconfig/Makefile 
    usb/ccusb/ctlconfig/driver_Makefile
    usb/ccusb/tclpackage/Makefile
    usb/ccusb/tcldrivers/Makefile
    usb/ccusb/driverkit/Makefile
    usb/ccusb/driverkit/Makefile-template
    usb/ccusb/driverkit/CCUSBDriverIncludes
    usb/ccusb/controlpanels/Makefile
    usb/ccusb/devtests/Makefile
    usb/ccusb/tclservertests/Makefile
    usb/caenfwloader/Makefile
    usb/common/Makefile
    usb/common/tcldrivers/Makefile
    usb/common/devices/Makefile
    usb/common/configurableobject/Makefile
    usb/common/slowcontrols/Makefile
    usb/mesytec/Makefile
    usb/mesytec/MCFD16/Makefile
    usb/mesytec/MCFD16/figures/Makefile
    usb/mesytec/MSCF16/Makefile
    usb/mesytec/MSCF16/figures/Makefile
    docbuild/Makefile
    docbuild/images/Makefile
    docbuild/images/callouts/Makefile
    docconfig/Makefile
    examples/Makefile
    examples/ReadNSCLDAQFiles/Makefile
    ddas/config_pixie16api.h
    ddas/Makefile
    ddas/exception/Makefile
    ddas/configuration/Makefile
    ddas/xiatest/Makefile
    ddas/booter/Makefile
    ddas/format/Makefile
    ddas/ddasdumper/Makefile
    ddas/ddasdumper/ddasdumper
    ddas/nscope/Makefile
    ddas/nscope/nscope
    ddas/readout/Makefile
    ddas/readout/DDASFirmwareVersions.txt
    ddas/sorter/Makefile
    ddas/readoutdriver/Makefile
    ddas/pixieplugin/Makefile
    ddas/pixieplugin/definitions.tcl
    ddas/dumpsetfile/Makefile
    ddas/xml/tinyxml/Makefile
    ddas/xml/Makefile
    ddas/qtscope/Makefile
    ddas/qtscope/qtscope
    ddas/simple_setups/Makefile
    ddas/tclconfig/Makefile
    ddas/docs/Makefile
    ddas/docs/Doxyfile
    ddas/docs/DoxygenLayout.xml
    caendigitizers/Makefile
    caendigitizers/dpp-pha/Makefile
    caendigitizers/dpp-pha/skel/Makefile
    caendigitizers/dpp-psd/Makefile
    caendigitizers/dpp-psd/skel/Makefile
    caendigitizers/caendump/Makefile
    caendigitizers/tweaker/Makefile
    caen-nextgen/Makefile
    caen-nextgen/tclreadout/Makefile
    cookbooks/Makefile
    ])

AC_OUTPUT<|MERGE_RESOLUTION|>--- conflicted
+++ resolved
@@ -488,100 +488,25 @@
 # ROOT_LDFLAGS   - ROOT libraries (automatically generated from ROOT config)
 
 AC_ARG_ENABLE([ddas],
-<<<<<<< HEAD
-    AS_HELP_STRING([--enable-ddas=yes/no],
-    [Build the DDAS support software (default no)]),
-    [BUILD_DDAS="yes"]
-)
-=======
 	AS_HELP_STRING([--enable-ddas],
 	[Build the DDAS support software (default no)]),
 	[],
 	[enable_ddas=no])
->>>>>>> 8cf6e5cd
 
 if test "$enable_ddas" = yes
 then
-<<<<<<< HEAD
-AC_MSG_NOTICE([The XIA-DDAS Support software will be built])
-   AC_DEFINE([USING_DDAS],[1],  [DDAS Support Enabled])
-=======
 	AC_MSG_NOTICE([The XIA-DDAS support software will be built])
 	AC_DEFINE([USING_DDAS], [1], [DDAS support enabled])
->>>>>>> 8cf6e5cd
 
 	AC_ARG_WITH([xiaapidir],
 	[  --with-xiaapidir=path - Path to the XIAAPI installation. Required if DDAS support is enabled.],
 	[xiaapidir=$withval])
-<<<<<<< HEAD
-   if test -n -d ${xiaapidir}
-   then
-	AC_MSG_ERROR([Specify --with-xiaapidir to point to the actual installation of the XIA API])
-   fi
-   PIXIE_API_DIR=${xiaapidir}
-
-   # If the xiaapidir/include/pixie16/pixie16.h exists we're using the
-   # XIAAPI_V3 or higher stuff:
-
-   xiaapiver=3
-   PIXIE_CPPFLAGS="-I${xiaapidir}/include"
-   AC_CHECK_FILE(
-   [${xiaapidir}/include/pixie16/pixie16.h],
-   [PIXIE_CPPFLAGS="${PIXIE_CPPFLAGS} -DXIAAPI_V3"
-   PIXIE_LDFLAGS="-L${xiaapidir}/lib -lPixie16Api -lm -Wl,-rpath=${xiaapidir}/lib"
-   AC_DEFINE([XIAAPI_VERSION], [3], [XIA API version 3+])
-   ],
-   [PIXIE_LDFLAGS="-L${xiaapidir}/lib -lPixieSDK -lm -Wl,-rpath=${xiaapidir}/lib"
-   AC_DEFINE([XIAAPI_VERSION], [2], [XIA API version 2])
-   xiaapiver=2
-   ])
-
-   AM_CONDITIONAL([USING_XIAAPI_V2], [test ${xiaapiver} -eq 2])
-
-   AC_SUBST(PIXIE_API_DIR)
-   AC_SUBST(PIXIE_CPPFLAGS)
-   AC_SUBST(PIXIE_LDFLAGS)
-
-   # Specify the location of the Plx installation. This will default to
-   # /usr/opt/plx.
-   
-   AC_ARG_WITH([plx-sdk],
-   [  --with-plx-sdk=path - path to the PLX software installation],
-   [PLX_SDK_DIR=$withval], [PLX_SDK_DIR=""])
-
-   if test -z "$PLX_SDK_DIR"
-   then
-      for d in /usr/opt/plx $(prefix)/../../plx
-      do
-         if test -z "$PLX_SDK_DIR"
-         then
-
-	    # Its probably one of these:
-
-            AC_CHECK_FILE([$d/PlxApi/Library/libPlxApi.a],
-	    [PLX_SDK_DIR="$d"],[PLX_SDK_DIR=""])
-	    
-	    AC_CHECK_FILE([$d/PlxApi/Library/PlxApi.so],
-	    [PLX_SDK_DIR="$d"],[PLX_SDK_DIR=""])
-	    
-         fi
-      done
-   fi
-   
-   #  If PLX_SDK_DIR is still "" then we toss an error:
-   
-   if test -z "$PLX_SDK_DIR"
-   then
-      AC_MSG_FAILURE([Could not locate the PLX SDK directory, use --with-plx-sdk to help me])
-   fi
-=======
 	
 	if test -n -d ${xiaapidir}
 	then
 		AC_MSG_ERROR([Specify --with-xiaapidir to point to the actual installation of the XIA API])
 	fi
 	PIXIE_API_DIR=${xiaapidir}
->>>>>>> 8cf6e5cd
 
 	# If the xiaapidir/include/pixie16/pixie16.h exists we're using the
 	# XIAAPI_V3 or higher stuff:
@@ -628,80 +553,6 @@
 		done
 	fi
 
-<<<<<<< HEAD
-   # Establish the dsp load image directory. These files are also not
-   # redistributable so the user must have licensed them and installed
-   # them somewhere.
-   
-   AC_ARG_WITH([dspdir],
-   [  --with-dspdir=path - Specify path to the DSP software directory tree. Required if --enable-ddas=yes.],
-   [dspdir=$withval])
-   
-   if test x$dspdir = x
-   then
-	AC_MSG_ERROR([--with-dspdir is a mandatory option])
-   fi
-
-   AC_SUBST(dspdir)
-
-   # Check that the unified format library has been incorporated into
-   # the source tree and configure/build it into $prefix/unifiedformat
-
-   AC_CHECK_PROG([havecmake], cmake, [1], [0])
-   if `test ${havcmake} = 0`
-   then
-	AC_MSG_ERROR([cmake must be in the path to build SpecTcl])
-   fi
-
-   AC_CHECK_FILE([${srcdir}/unifiedformat/CMakeLists.txt], [
-   rm -rf unifiedformat/build
-   mkdir -p unifiedformat/build
-   sourcedir="`realpath ${srcdir}`"
-   (cd unifiedformat/build; cmake ${sourcedir}/unifiedformat -DCMAKE_INSTALL_PREFIX=${prefix}/unifiedformat; make -j26 all test install)
-   UFMT_CPPFLAGS="-I${prefix}/unifiedformat/include"
-   UFMT_LDFLAGS="-L${prefix}/unifiedformat/lib -lNSCLDAQFormat -lAbstractFormat -lV10Format -lV11Format -lV12Format -Wl,-rpath=${prefix}/unifiedformat/lib"
-   AC_SUBST(UFMT_CPPFLAGS)
-   AC_SUBST(UFMT_LDFLAGS)
-   ],
-   [AC_MSG_ERROR([You need to incorporate the unified format library with unifiedfmt-incorp.sh])
-   ])
-
-   #  Check for Root.  -- we're just going to add a --with-rootsys and 
-   #  use rootconfig to add the following to the Makefile macro set.
-   #
-   #  ROOT_CPPFLAGS
-   #  ROOT_LDFLAGS
-   #
-
-   rootdir=$ROOTSYS
-   AC_ARG_WITH([rootsys], 
-   [  --with-rootsys=path - path to the root installation to use],
-   [rootdir=$withval])
-   if test  x$rootdir = x 
-   then
-	AC_MSG_ERROR([Use --with-rootsys to specify where root is installed])
-   fi
-   if test ! -d $rootdir
-   then
-	AC_MSG_ERROR([ROOTSYS directory specified: $rootdir does not exist])
-   fi
-
-   ROOTSYS=$rootdir
-   ROOT_CFLAGS=`$rootdir/bin/root-config --cflags`
-   ROOT_LD1=`$rootdir/bin/root-config --glibs`
-   ROOT_LD2=`$rootdir/bin/root-config --ldflags`
-   ROOT_RPATH="-Wl,-rpath=`$rootdir/bin/root-config --libdir`"
-
-   ROOT_LDFLAGS="$ROOT_LD1 $ROOT_LD2 $ROOT_RPATH"
-
-   AC_SUBST(ROOTSYS)
-   AC_SUBST(ROOT_CFLAGS)
-   AC_SUBST(ROOT_LDFLAGS)
-
-   #  Now export all the variables to the Makefile.
-   
-   AM_CONDITIONAL([BUILD_DDAS], [true])   
-=======
 	#  If PLX_SDK_DIR is still "" then we toss an error:
 
 	if test -z "$PLX_SDK_DIR"
@@ -806,7 +657,6 @@
 	#  Now export all the variables to the Makefile:
 
 	AM_CONDITIONAL([BUILD_DDAS], [true])   
->>>>>>> 8cf6e5cd
 else
 	AM_CONDITIONAL([BUILD_DDAS],[false])
 	AM_CONDITIONAL([USING_XIAAPI_V2], [false])
