--- conflicted
+++ resolved
@@ -3,20 +3,15 @@
 					dvdburn \
 					sequencer \
 					nscldaq-format/Buffer \
-                                        IO \
-                                        nscldaq-format \
+          IO \
+          nscldaq-format \
 					filter \
 					conversion \
-<<<<<<< HEAD
-                                        ringselector \
-					eventlog \
-=======
-					ringselector \
->>>>>>> f39efa85
+          ringselector \
 					bufdump	\
 					sclclient \
 					tkbufdump \
-                                        newscaler	\
+          newscaler	\
 					varmanager	\
 					varmanager/server	\
 					varmanager/scripts \
@@ -30,13 +25,7 @@
 					vardbringbuffer \
 					ringbuffer	\
 					fileanalyzer	\
-<<<<<<< HEAD
-                                        vardbringbuffer 
-
-					fileanalyzer	\
-=======
 					eventlog \
->>>>>>> f39efa85
 					scalersum
 
 
