bin_PROGRAMS =  ringselector

ringselector_SOURCES 	= 	ringselector.cpp RingSelectorMain.cpp \
				RingBufferQueue.cpp COutputter.cpp

nodist_ringselector_SOURCES=parser.c parser.h


noinst_HEADERS		=	RingSelectorMain.h \
				RingBufferQueue.h COutputter.h

BUILT_SOURCES	= parser.h parser.c

ringselector_CPPFLAGS		= 	@LIBTCLPLUS_CFLAGS@	\
				-I@top_srcdir@/utilities/common	\
				-I@top_srcdir@/base/headers	\
				-I@top_srcdir@/daq/format	\
			        -I@top_srcdir@/base/dataflow \
				-I@top_srcdir@/base/os	\
				-I@top_srcdir@/base/thread @PIXIE_CPPFLAGS@

ringselector_LDADD	=  	@top_builddir@/utilities/common/libUtilCommon.la	\
				@top_builddir@/daq/format/libdataformat.la	\
				@top_builddir@/base/dataflow/libDataFlow.la	\
				@top_builddir@/base/os/libdaqshm.la		\
				@top_builddir@/base/thread/libdaqthreads.la     \
				@LIBEXCEPTION_LDFLAGS@				\
				$(THREADLD_FLAGS) 

ringselector_CXXFLAGS	=	$(THREADCXX_FLAGS) $(AM_CXXFLAGS)



#----------------------- Gengetopt stuff:

parser.c: parser.h

parser.h: parser.ggo
	$(GENGETOPT) <@srcdir@/parser.ggo --file=parser 


#----------------------- extra files to distribute.

EXTRA_DIST	=	ringselector.xml parser.ggo Asserts.h

#----------------------- Tests:
#  Since this is the first guy written to use it, the tests for
#  StringsToInteger are here too.
#

check_PROGRAMS	=	stringstointtests selectortests

stringstointtests_SOURCES	=	TestRunner.cpp str2int.cpp 

<<<<<<< HEAD
stringstointtests_CPPFLAGS	= @LIBTCLPLUS_CFLAGS@ -I@top_srcdir@/utilities/common \
=======
stringstointtests_CPPFLAGS	= @LIBTCLPLUS_CFLAGS@ \
				-I@top_srcdir@/utilities/common \
>>>>>>> d990fadc
				-I@top_srcdir@/daq/format @PIXIE_CPPFLAGS@

stringstointtests_LDADD		= -L$(libdir)			\
				@top_builddir@/utilities/common/libUtilCommon.la \
				$(CPPUNIT_LDFLAGS)		\
				@LIBEXCEPTION_LDFLAGS@

stringstointtests_LDFLAGS	=	-Wl,"-rpath-link=$(libdir)"

selectortests_SOURCES	=	TestRunner.cpp selectortests.cpp

selectortests_LDADD	=	$(CPPUNIT_LDFLAGS)	\
				@top_builddir@/utilities/common/libUtilCommon.la	\
				@top_builddir@/base/os/libdaqshm.la \
				@top_builddir@/daq/format/libdataformat.la	\
				@top_builddir@/base/dataflow/libDataFlow.la			\
				@LIBEXCEPTION_LDFLAGS@

selectortests_LDFLAGS	=	-Wl,"-rpath=link=$(libdir)"

<<<<<<< HEAD
selectortests_CPPFLAGS	=	$(ringselector_CPPFLAGS) -DBINDIR="\"$(bindir)\"" \
				@PIXIE_CPPFLAGS@
=======
selectortests_CPPFLAGS	=	$(ringselector_CPPFLAGS) \
				-DBINDIR="\"$(bindir)\"" @PIXIE_CPPFLAGS@
>>>>>>> d990fadc


TESTS=./stringstointtests ./selectortests
<|MERGE_RESOLUTION|>--- conflicted
+++ resolved
@@ -52,12 +52,8 @@
 
 stringstointtests_SOURCES	=	TestRunner.cpp str2int.cpp 
 
-<<<<<<< HEAD
-stringstointtests_CPPFLAGS	= @LIBTCLPLUS_CFLAGS@ -I@top_srcdir@/utilities/common \
-=======
 stringstointtests_CPPFLAGS	= @LIBTCLPLUS_CFLAGS@ \
 				-I@top_srcdir@/utilities/common \
->>>>>>> d990fadc
 				-I@top_srcdir@/daq/format @PIXIE_CPPFLAGS@
 
 stringstointtests_LDADD		= -L$(libdir)			\
@@ -78,13 +74,8 @@
 
 selectortests_LDFLAGS	=	-Wl,"-rpath=link=$(libdir)"
 
-<<<<<<< HEAD
-selectortests_CPPFLAGS	=	$(ringselector_CPPFLAGS) -DBINDIR="\"$(bindir)\"" \
-				@PIXIE_CPPFLAGS@
-=======
 selectortests_CPPFLAGS	=	$(ringselector_CPPFLAGS) \
 				-DBINDIR="\"$(bindir)\"" @PIXIE_CPPFLAGS@
->>>>>>> d990fadc
 
 
 TESTS=./stringstointtests ./selectortests
