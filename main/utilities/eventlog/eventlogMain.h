#ifndef EVENTLOGMAIN_H
#define EVENTLOGMAIN_H

/*
    This software is Copyright by the Board of Trustees of Michigan
    State University (c) Copyright 2017.

    You may use this software under the terms of the GNU public license
    (GPL).  The terms of this license are described at:

     http://www.gnu.org/licenses/gpl.txt

     Author:
             Ron Fox
             Jeromy Tompkins
	     NSCL
	     Michigan State University
	     East Lansing, MI 48824-1321
*/

// Headers:

#include <stdint.h>
#include <string>
<<<<<<< HEAD

// Forward class definitions.

namespace DAQ {

class CDataSource;
=======
#ifndef __STL_STRING
#define __STL_STRING
#endif
#endif

#include <CStatusMessage.h>
#include <zmq.hpp>

// Forward class definitions.

class CRingBuffer;
class CRingItem;
class CRingStateChangeItem;
class CStateClientApi;

>>>>>>> f39efa85

namespace V12 {
    class CRawRingItem;
    class CRingStateChangeItem;
}
}

/*!
   Class that represents the event log application.
   separating this out in a separate class may make
   possible unit testing of chunks of the application
   with cppunit
*/
class EventLogMain
{
  // Per object data:

  DAQ::CDataSource*      m_pRing;
  std::string       m_eventDirectory;
  uint64_t          m_segmentSize;
  bool              m_exitOnEndRun;
  unsigned          m_nSourceCount;
  bool              m_fRunNumberOverride;
  uint32_t          m_nOverrideRunNumber;
  bool              m_fChecksum;
  void*             m_pChecksumContext;  
  uint32_t          m_nBeginsSeen;
  bool              m_fChangeRunOk;
  std::string       m_prefix;
  
  // Disk space logging:
  
  size_t            m_lastCheckedSize;
  int               m_freeWarnThreshold;
  bool              m_haveWarned;
  int               m_freeSevereThreshold;
  bool              m_haveSevere;
  std::string       m_appname;
  
  std::string       m_logService;
  zmq::socket_t*    m_pLogSocket;
  CStatusDefinitions::LogMessage* m_pLogger;
  
  CStateClientApi*  m_pStateApi;
  
  
  // Constructors and canonicals:

public:
  EventLogMain();
  ~EventLogMain();

private:
  EventLogMain(const EventLogMain& rhs);
  EventLogMain& operator=(const EventLogMain& rhs);
  int operator==(const EventLogMain& rhs) const;
  int operator!=(const EventLogMain& rhs) const;

  // Object operations:
public:
  int operator()(int argc, char**argv);

  // Utilities:
private:
  void parseArguments(int argc, char** argv);
  int  openEventSegment(uint32_t runNumber, unsigned int segment);
  void recordData();
  void recordRun(const DAQ::V12::CRawRingItem& stateItem,
                 const DAQ::V12::CRawRingItem& formatItem);
  void writeItem(int fd, const DAQ::V12::CRawRingItem &item);
  std::string defaultRingUrl() const;
  uint64_t    segmentSize(const char* pValue);
  bool  dirOk(std::string dirname) const;
  bool  dataTimeout();
  std::string shaFile(int runNumber) const;
<<<<<<< HEAD
  bool isBadItem(const DAQ::V12::CRawRingItem &item, int runNumber);
=======
  bool isBadItem(CRingItem& item, int runNumber);
  
  // Helpers for logging.
  
  bool shouldLogWarning(double pct);
  bool shouldLogSevere(double pct);
  bool shouldLogSevereClear(double pct);
  bool shouldLogWarnClear(double pct);
  std::string getAggregatorURI();
  CStatusDefinitions::LogMessage* getLogger();
  void log(const char* msg, int severity);
  void log(const char* baseMessage, double free, int severity);
  void log(const char* msg, int errno, int severity);
  
  
  // Promised methods:
  
  void notReadyClose(int fd, int run);
  void writeChecksumFile(int runNumber);
  bool expectStateRequest(
    std::string& msg, const char* stateName,  int timeout
  );
  void stateManagerDie(const char* msg);

  
>>>>>>> f39efa85
};



#endif<|MERGE_RESOLUTION|>--- conflicted
+++ resolved
@@ -22,35 +22,22 @@
 
 #include <stdint.h>
 #include <string>
-<<<<<<< HEAD
-
-// Forward class definitions.
-
-namespace DAQ {
-
-class CDataSource;
-=======
-#ifndef __STL_STRING
-#define __STL_STRING
-#endif
-#endif
-
 #include <CStatusMessage.h>
 #include <zmq.hpp>
 
 // Forward class definitions.
 
 class CRingBuffer;
-class CRingItem;
-class CRingStateChangeItem;
 class CStateClientApi;
 
->>>>>>> f39efa85
+namespace DAQ {
 
-namespace V12 {
+  class CDataSource;
+
+  namespace V12 {
     class CRawRingItem;
     class CRingStateChangeItem;
-}
+  }
 }
 
 /*!
@@ -121,10 +108,7 @@
   bool  dirOk(std::string dirname) const;
   bool  dataTimeout();
   std::string shaFile(int runNumber) const;
-<<<<<<< HEAD
   bool isBadItem(const DAQ::V12::CRawRingItem &item, int runNumber);
-=======
-  bool isBadItem(CRingItem& item, int runNumber);
   
   // Helpers for logging.
   
@@ -149,7 +133,6 @@
   void stateManagerDie(const char* msg);
 
   
->>>>>>> f39efa85
 };
 
 
