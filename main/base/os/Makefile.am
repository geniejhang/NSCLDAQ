lib_LTLIBRARIES = libdaqshm.la

libdaqshm_la_SOURCES = daqshm.cpp os.cpp io.cpp CTimeout.cpp CSemaphore.cpp CPosixBlockingRecordLock.cpp \
			nsclzmq.cpp

include_HEADERS      = daqshm.h os.h io.h CTimeout.h CSemaphore.h CPosixBlockingRecordLock.h \
			nsclzmq.h


<<<<<<< HEAD
libdaqshm_la_LIBADD = @THREADLD_FLAGS@ -lcrypt @LIBEXCEPTION_LDFLAGS@
COMPILATION_FLAGS   = -I@top_srcdir@/base/testutils @THREADCXX_FLAGS@ @LIBTCLPLUS_CFLAGS@
=======
noinst_HEADERS	     = Asserts.h

libdaqshm_la_LIBADD = @THREADLD_FLAGS@ -lcrypt @LIBEXCEPTION_LDFLAGS@ @ZMQ_LDFLAGS@
COMPILATION_FLAGS   = @THREADCXX_FLAGS@ @LIBTCLPLUS_CFLAGS@
>>>>>>> f90a2e64
libdaqshm_la_CPPFLAGS=$(COMPILATION_FLAGS)


EXTRA_DIST=shm.xml

#----------------------------------------
#
# Tests:

noinst_PROGRAMS    = unittests checkfree

unittests_SOURCES = TestRunner.cpp createTests.cpp removeTests.cpp attachTests.cpp \
        detachTests.cpp timeoutTests.cpp semaphoretests.cpp


unittests_CPPFLAGS=$(COMPILATION_FLAGS)
unittests_LDADD   = @builddir@/libdaqshm.la @CPPUNIT_LDFLAGS@ @THREADLD_FLAGS@

checkfree_SOURCES=checkfree.cpp
checkfree_CPPFLAGS=$(COMPILATION_FLAGS)
checkfree_LDADD  = @builddir@/libdaqshm.la

TESTS=./unittests<|MERGE_RESOLUTION|>--- conflicted
+++ resolved
@@ -7,15 +7,9 @@
 			nsclzmq.h
 
 
-<<<<<<< HEAD
-libdaqshm_la_LIBADD = @THREADLD_FLAGS@ -lcrypt @LIBEXCEPTION_LDFLAGS@
+libdaqshm_la_LIBADD = @THREADLD_FLAGS@ -lcrypt @LIBEXCEPTION_LDFLAGS@ @ZMQ_LDFLAGS@
 COMPILATION_FLAGS   = -I@top_srcdir@/base/testutils @THREADCXX_FLAGS@ @LIBTCLPLUS_CFLAGS@
-=======
-noinst_HEADERS	     = Asserts.h
 
-libdaqshm_la_LIBADD = @THREADLD_FLAGS@ -lcrypt @LIBEXCEPTION_LDFLAGS@ @ZMQ_LDFLAGS@
-COMPILATION_FLAGS   = @THREADCXX_FLAGS@ @LIBTCLPLUS_CFLAGS@
->>>>>>> f90a2e64
 libdaqshm_la_CPPFLAGS=$(COMPILATION_FLAGS)
 
 
