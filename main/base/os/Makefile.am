lib_LTLIBRARIES = libdaqshm.la

libdaqshm_la_SOURCES = daqshm.cpp os.cpp io.cpp CTimeout.cpp CSemaphore.cpp \
	CPosixBlockingRecordLock.cpp CBufferedOutput.cpp NSCLDAQLog.cpp \
<<<<<<< HEAD
	CRingBlockReader.cpp CRingFileBlockReader.cpp CPagedOutput.cpp utils.cpp
include_HEADERS      = daqshm.h os.h io.h CTimeout.h CSemaphore.h \
	CPosixBlockingRecordLock.h CBufferedOutput.h NSCLDAQLog.h \
	CRingBlockReader.h CRingFileBlockReader.h CPagedOutput.h utils.h
=======
	CRingBlockReader.cpp CRingFileBlockReader.cpp CPagedOutput.cpp \
	CElapsedTime.cpp utils.cpp

include_HEADERS      = daqshm.h os.h io.h CTimeout.h CSemaphore.h \
	CPosixBlockingRecordLock.h CBufferedOutput.h NSCLDAQLog.h \
	CRingBlockReader.h CRingFileBlockReader.h CPagedOutput.h \
	CElapsedTime.h utils.h

>>>>>>> d990fadc

noinst_HEADERS	     = Asserts.h

libdaqshm_la_LIBADD = @top_builddir@/base/thread/libdaqthreads.la \
        @THREADLD_FLAGS@ -lcrypt @LIBEXCEPTION_LDFLAGS@ \
	@BOOST_LDFLAGS@ @BOOST_LOG_LIB@

<<<<<<< HEAD
COMPILATION_FLAGS   = @THREADCXX_FLAGS@ @LIBTCLPLUS_CFLAGS@ \
	@BOOST_CPPFLAGS@ @BOOST_EXTRA_CPPFLAGS@ -I@top_srcdir@/base/thread \
	@PIXIE_CPPFLAGS@
=======
COMPILATION_FLAGS   = @PIXIE_CPPFLAGS@ \
	@THREADCXX_FLAGS@ @LIBTCLPLUS_CFLAGS@ \
	@BOOST_CPPFLAGS@ @BOOST_EXTRA_CPPFLAGS@ -I@top_srcdir@/base/thread
>>>>>>> d990fadc


libdaqshm_la_CPPFLAGS=$(COMPILATION_FLAGS)


EXTRA_DIST=shm.xml

#----------------------------------------
#
# Tests:

noinst_PROGRAMS    = unittests
unittests_SOURCES = TestRunner.cpp createTests.cpp removeTests.cpp \
	attachTests.cpp \
        detachTests.cpp timeoutTests.cpp semaphoretests.cpp \
	closeunusedtests.cpp \
	testBufferedOutput.cpp logtest.cpp poutputtests.cpp testiov.cpp \
	eltest.cpp

unittests_CPPFLAGS=$(COMPILATION_FLAGS)

unittests_LDADD   = @builddir@/libdaqshm.la \
	@top_builddir@/base/thread/libdaqthreads.la \
	@LIBTCLPLUS_LDFLAGS@			\
	@CPPUNIT_LDFLAGS@ @THREADLD_FLAGS@ \
	@BOOST_LDFLAGS@ @BOOST_LOG_LIB@ @TCL_LDFLAGS@

TESTS=./unittests<|MERGE_RESOLUTION|>--- conflicted
+++ resolved
@@ -2,12 +2,6 @@
 
 libdaqshm_la_SOURCES = daqshm.cpp os.cpp io.cpp CTimeout.cpp CSemaphore.cpp \
 	CPosixBlockingRecordLock.cpp CBufferedOutput.cpp NSCLDAQLog.cpp \
-<<<<<<< HEAD
-	CRingBlockReader.cpp CRingFileBlockReader.cpp CPagedOutput.cpp utils.cpp
-include_HEADERS      = daqshm.h os.h io.h CTimeout.h CSemaphore.h \
-	CPosixBlockingRecordLock.h CBufferedOutput.h NSCLDAQLog.h \
-	CRingBlockReader.h CRingFileBlockReader.h CPagedOutput.h utils.h
-=======
 	CRingBlockReader.cpp CRingFileBlockReader.cpp CPagedOutput.cpp \
 	CElapsedTime.cpp utils.cpp
 
@@ -16,7 +10,6 @@
 	CRingBlockReader.h CRingFileBlockReader.h CPagedOutput.h \
 	CElapsedTime.h utils.h
 
->>>>>>> d990fadc
 
 noinst_HEADERS	     = Asserts.h
 
@@ -24,15 +17,9 @@
         @THREADLD_FLAGS@ -lcrypt @LIBEXCEPTION_LDFLAGS@ \
 	@BOOST_LDFLAGS@ @BOOST_LOG_LIB@
 
-<<<<<<< HEAD
-COMPILATION_FLAGS   = @THREADCXX_FLAGS@ @LIBTCLPLUS_CFLAGS@ \
-	@BOOST_CPPFLAGS@ @BOOST_EXTRA_CPPFLAGS@ -I@top_srcdir@/base/thread \
-	@PIXIE_CPPFLAGS@
-=======
 COMPILATION_FLAGS   = @PIXIE_CPPFLAGS@ \
 	@THREADCXX_FLAGS@ @LIBTCLPLUS_CFLAGS@ \
 	@BOOST_CPPFLAGS@ @BOOST_EXTRA_CPPFLAGS@ -I@top_srcdir@/base/thread
->>>>>>> d990fadc
 
 
 libdaqshm_la_CPPFLAGS=$(COMPILATION_FLAGS)
