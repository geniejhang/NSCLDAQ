--- conflicted
+++ resolved
@@ -1,216 +1,212 @@
-/*
-    This software is Copyright by the Board of Trustees of Michigan
-    State University (c) Copyright 2017.
-
-    You may use this software under the terms of the GNU public license
-    (GPL).  The terms of this license are described at:
-
-     http://www.gnu.org/licenses/gpl.txt
-
-     Authors:
-             Ron Fox
-             Giordano Cerriza
-	     NSCL
-	     Michigan State University
-	     East Lansing, MI 48824-1321
-*/
-
-/** @file:  CRingBlockReader.cpp
- *  @brief: Implementation of an ABC for reading blocks of ring items.
- */
-#include "CRingBlockReader.h"
-
-#include <stdlib.h>
-#include <string.h>
-#include <system_error>
-#include <assert.h>
-#include <string>
-
-
-/**
- * constructor.
- *    We just need to setup the book keeping required to
- *    handle ring items that are spanned across reads.
- *
- *    Derived constructors are probably going to attache to whatever
- *    the data source is (e.g. file, ring item, zmq...).
- */
-CRingBlockReader::CRingBlockReader() :
-  m_partialItemSize(0), m_partialItemBlockSize(0), m_pPartialItem(nullptr)
-{}
-/**
- * destructor
- *    release the dynamic strorage that might still be around for the
- *    partial item.  The derived class destructor should probably
- *    break any connection to the source of data.
- */
-CRingBlockReader::~CRingBlockReader()
-{
-    free(m_pPartialItem);
-}
-/**
- *  read
- *      Read a block of data.  The size passsed in is a buffering hint
- *      but represents the maximum size block that can be read.
- *      The actual transfer of data is through the polymorphic method
- *      blockRead which must be supplied by the base class.
- *      An implementation is given just as a placeholder for documentation.
- *
- *  @param nBytes - Target for the number of bytes to try to get.
- *                  This should be chosen to optimize I/O efficiency
- *                  for the data source actually used.
- *  @return CRingBlockReader::DataDescriptior Describes the data returned to
- *      the caller.  Note that s_pData is allocated by malloc and should
- *       be free'd when the caller is done with it.
- *  @note when the data source says there's no more data, a descriptor with
- *        s_nBytes and s_nItems set to zero and s_pData set to a nullptr
- *        is returned.
- *    
- */
-CRingBlockReader::DataDescriptor
-CRingBlockReader::read(size_t nBytes)
-{
-  DataDescriptor result = {0, 0, malloc(nBytes)};  
-  if (!result.s_pData) {
-    throw std::system_error(std::make_error_code(static_cast<std::errc>(errno)),
-			    "Initial buffer allocation");
-  }
-  
-  // We read until one of the following conditions is true:
-  // - readBlock returns 0 or errror indicating the program better exit.
-  // - we have at least one ring item in the user buffer.
-  // - The user buffer can't hold the partial ring item we have (error)..
-  // - The read is complete in which case any partial ring item read
-  //   is stored to be prepended to the next read operation.
-  
-  // If there's a partial item and the full item won't fit in the
-  // user buffer we're done with an std::logic_error:
-  
-  if (m_partialItemSize && (m_partialItemSize > nBytes)) {
-    throw std::logic_error("The buffer is not big enough for the partial item we have");
-  }
-  // IF there's a partial item copy it in to the buffer and figure out
-  // where we need to append data and how much of a read we have left.
-  
-  int numToRead = nBytes;           // Will be the remaining buffer size.
-  uint8_t* pNextBytes = static_cast<uint8_t*>(result.s_pData); // read here.
-  uint8_t* pFirstByte = pNextBytes; // For distance calculations.
-  uint32_t* pFront    = reinterpret_cast<uint32_t*>(pFirstByte); // For size.
-  
-  if (m_partialItemSize) {
-    memcpy(pNextBytes, m_pPartialItem, m_partialItemSize);
-    pNextBytes += m_partialItemSize;
-    numToRead  -= m_partialItemSize;
-    
-    m_partialItemSize = 0;                 // no partial item now.
-  }
-  bool done = false;
-  while (!done) {
-    ssize_t nRead = readBlock(pNextBytes, numToRead);
-    if (nRead < 0) {
-      if ((errno != EINTR ) && (errno != EAGAIN)) {
-        throw std::system_error(
-          std::make_error_code(static_cast<std::errc>(errno)),
-          "Reading a block of data."
-        );
-      } else {
-        continue;                  // do the next loop pass.
-      }
-    }
-    if (nRead == 0) {
-      done = true;                // End file.
-    } else {
-      numToRead -= nRead;          // In case we're not done yet...
-      pNextBytes += nRead;
-      
-      // If we have at least a ring item figure out how many, store any partial
-      // and indicate done-ness.  Otherwise we need another pass.
-      // Note that we must again check the item size against the buffer size.
-      // In doing all this there's an implicit assumption that we'll get at
-      // least sizeof(uint32_t) in reads, else we'll not get the size.
-      
-      assert(nRead >= sizeof(uint32_t));
-      
-      if (*pFront > nBytes) {
-        throw std::logic_error("Buffer size is too small for a ring item");
-      }
-      if ((pNextBytes - pFirstByte) >= *pFront) {  // we have at least a ring item.
-        uint32_t* p     = pFront;
-        uint32_t  n     = pNextBytes - pFirstByte; // Number of bytes read.
-        while ((n >= *p) && (n > 0)) {                          // There's still a ring item.
-          result.s_nItems++;
-          n  -= *p;
-          result.s_nBytes += *p;
-          p   = reinterpret_cast<uint32_t*>(
-            (reinterpret_cast<uint8_t*>(p) + *p)
-          );                                    // Next item.
-        }
-        // If there's any partial item we'ver got to squirrel it away:
-        
-        if (n) {
-          savePartialItem(p, n);
-        }
-        
-        done = true;
-      }    
-    }
-    
-    
-  }
-  if (result.s_nBytes == 0) {
-    free(result.s_pData);
-    result.s_pData = nullptr;
-  }
-  return result;  
-}
-//////////////////////////////////////////////////////////////////////////
-// Documentation of pure virtual methods:
-
-/**
- * readBlock
- *    Reads a block of data from wherever the data is coming from.
- *
- *   @param pBuffer - block in which to put the data.
- *   @param maxBytes - Size of the storage region pointed to by pBuffer.
- *   @return ssize_t  If > 0, the number of bytes actually transferred
- *                    into pBuffer
- *   @retval 0      - The data source has no more data.
- *   @retval -1     - An error occured.  The reason for the error must be
- *                    left in errno.
- *   @note this method is pure virtual and must be implemented by
- *         concrete derived classes.
- */
-ssize_t
-CRingBlockReader::readBlock(void* pBuffer, size_t maxBytes)
-{
-<<<<<<< HEAD
-  return 0;
-=======
-  return -1;        // Must be from derived class.
->>>>>>> d990fadc
-}
-
-////////////////////////////////////////////////////////////////////////////
-// Private methods:
-
-/**
- * Save the partial item in the m_pPartialItem block.  If necessary
- * That's resized to fit.
- *   @param pItem - pointer to the partial item.
- *   @param nBytes - number of bytes of partial item.
- *
- *  @note The dance we do here is intended to ensure we only 
- *        sometimes need to allocated storage for the partial.
- */
-void
-CRingBlockReader::savePartialItem(void* pItem, size_t nBytes)
-{
-  if (m_partialItemBlockSize < nBytes) {
-    delete []m_pPartialItem;  	// No-op for null pointer.
-    m_pPartialItem = new char[nBytes];
-    m_partialItemBlockSize = nBytes;
-  }
-  memcpy(m_pPartialItem, pItem, nBytes);
-  m_partialItemSize = nBytes;
-  
-}+/*
+    This software is Copyright by the Board of Trustees of Michigan
+    State University (c) Copyright 2017.
+
+    You may use this software under the terms of the GNU public license
+    (GPL).  The terms of this license are described at:
+
+     http://www.gnu.org/licenses/gpl.txt
+
+     Authors:
+             Ron Fox
+             Giordano Cerriza
+	     NSCL
+	     Michigan State University
+	     East Lansing, MI 48824-1321
+*/
+
+/** @file:  CRingBlockReader.cpp
+ *  @brief: Implementation of an ABC for reading blocks of ring items.
+ */
+#include "CRingBlockReader.h"
+
+#include <stdlib.h>
+#include <string.h>
+#include <system_error>
+#include <assert.h>
+#include <string>
+
+
+/**
+ * constructor.
+ *    We just need to setup the book keeping required to
+ *    handle ring items that are spanned across reads.
+ *
+ *    Derived constructors are probably going to attache to whatever
+ *    the data source is (e.g. file, ring item, zmq...).
+ */
+CRingBlockReader::CRingBlockReader() :
+  m_partialItemSize(0), m_partialItemBlockSize(0), m_pPartialItem(nullptr)
+{}
+/**
+ * destructor
+ *    release the dynamic strorage that might still be around for the
+ *    partial item.  The derived class destructor should probably
+ *    break any connection to the source of data.
+ */
+CRingBlockReader::~CRingBlockReader()
+{
+    free(m_pPartialItem);
+}
+/**
+ *  read
+ *      Read a block of data.  The size passsed in is a buffering hint
+ *      but represents the maximum size block that can be read.
+ *      The actual transfer of data is through the polymorphic method
+ *      blockRead which must be supplied by the base class.
+ *      An implementation is given just as a placeholder for documentation.
+ *
+ *  @param nBytes - Target for the number of bytes to try to get.
+ *                  This should be chosen to optimize I/O efficiency
+ *                  for the data source actually used.
+ *  @return CRingBlockReader::DataDescriptior Describes the data returned to
+ *      the caller.  Note that s_pData is allocated by malloc and should
+ *       be free'd when the caller is done with it.
+ *  @note when the data source says there's no more data, a descriptor with
+ *        s_nBytes and s_nItems set to zero and s_pData set to a nullptr
+ *        is returned.
+ *    
+ */
+CRingBlockReader::DataDescriptor
+CRingBlockReader::read(size_t nBytes)
+{
+  DataDescriptor result = {0, 0, malloc(nBytes)};  
+  if (!result.s_pData) {
+    throw std::system_error(std::make_error_code(static_cast<std::errc>(errno)),
+			    "Initial buffer allocation");
+  }
+  
+  // We read until one of the following conditions is true:
+  // - readBlock returns 0 or errror indicating the program better exit.
+  // - we have at least one ring item in the user buffer.
+  // - The user buffer can't hold the partial ring item we have (error)..
+  // - The read is complete in which case any partial ring item read
+  //   is stored to be prepended to the next read operation.
+  
+  // If there's a partial item and the full item won't fit in the
+  // user buffer we're done with an std::logic_error:
+  
+  if (m_partialItemSize && (m_partialItemSize > nBytes)) {
+    throw std::logic_error("The buffer is not big enough for the partial item we have");
+  }
+  // IF there's a partial item copy it in to the buffer and figure out
+  // where we need to append data and how much of a read we have left.
+  
+  int numToRead = nBytes;           // Will be the remaining buffer size.
+  uint8_t* pNextBytes = static_cast<uint8_t*>(result.s_pData); // read here.
+  uint8_t* pFirstByte = pNextBytes; // For distance calculations.
+  uint32_t* pFront    = reinterpret_cast<uint32_t*>(pFirstByte); // For size.
+  
+  if (m_partialItemSize) {
+    memcpy(pNextBytes, m_pPartialItem, m_partialItemSize);
+    pNextBytes += m_partialItemSize;
+    numToRead  -= m_partialItemSize;
+    
+    m_partialItemSize = 0;                 // no partial item now.
+  }
+  bool done = false;
+  while (!done) {
+    ssize_t nRead = readBlock(pNextBytes, numToRead);
+    if (nRead < 0) {
+      if ((errno != EINTR ) && (errno != EAGAIN)) {
+        throw std::system_error(
+          std::make_error_code(static_cast<std::errc>(errno)),
+          "Reading a block of data."
+        );
+      } else {
+        continue;                  // do the next loop pass.
+      }
+    }
+    if (nRead == 0) {
+      done = true;                // End file.
+    } else {
+      numToRead -= nRead;          // In case we're not done yet...
+      pNextBytes += nRead;
+      
+      // If we have at least a ring item figure out how many, store any partial
+      // and indicate done-ness.  Otherwise we need another pass.
+      // Note that we must again check the item size against the buffer size.
+      // In doing all this there's an implicit assumption that we'll get at
+      // least sizeof(uint32_t) in reads, else we'll not get the size.
+      
+      assert(nRead >= sizeof(uint32_t));
+      
+      if (*pFront > nBytes) {
+        throw std::logic_error("Buffer size is too small for a ring item");
+      }
+      if ((pNextBytes - pFirstByte) >= *pFront) {  // we have at least a ring item.
+        uint32_t* p     = pFront;
+        uint32_t  n     = pNextBytes - pFirstByte; // Number of bytes read.
+        while ((n >= *p) && (n > 0)) {                          // There's still a ring item.
+          result.s_nItems++;
+          n  -= *p;
+          result.s_nBytes += *p;
+          p   = reinterpret_cast<uint32_t*>(
+            (reinterpret_cast<uint8_t*>(p) + *p)
+          );                                    // Next item.
+        }
+        // If there's any partial item we'ver got to squirrel it away:
+        
+        if (n) {
+          savePartialItem(p, n);
+        }
+        
+        done = true;
+      }    
+    }
+    
+    
+  }
+  if (result.s_nBytes == 0) {
+    free(result.s_pData);
+    result.s_pData = nullptr;
+  }
+  return result;  
+}
+//////////////////////////////////////////////////////////////////////////
+// Documentation of pure virtual methods:
+
+/**
+ * readBlock
+ *    Reads a block of data from wherever the data is coming from.
+ *
+ *   @param pBuffer - block in which to put the data.
+ *   @param maxBytes - Size of the storage region pointed to by pBuffer.
+ *   @return ssize_t  If > 0, the number of bytes actually transferred
+ *                    into pBuffer
+ *   @retval 0      - The data source has no more data.
+ *   @retval -1     - An error occured.  The reason for the error must be
+ *                    left in errno.
+ *   @note this method is pure virtual and must be implemented by
+ *         concrete derived classes.
+ */
+ssize_t
+CRingBlockReader::readBlock(void* pBuffer, size_t maxBytes)
+{
+  return -1;        // Must be from derived class.
+}
+
+////////////////////////////////////////////////////////////////////////////
+// Private methods:
+
+/**
+ * Save the partial item in the m_pPartialItem block.  If necessary
+ * That's resized to fit.
+ *   @param pItem - pointer to the partial item.
+ *   @param nBytes - number of bytes of partial item.
+ *
+ *  @note The dance we do here is intended to ensure we only 
+ *        sometimes need to allocated storage for the partial.
+ */
+void
+CRingBlockReader::savePartialItem(void* pItem, size_t nBytes)
+{
+  if (m_partialItemBlockSize < nBytes) {
+    delete []m_pPartialItem;  	// No-op for null pointer.
+    m_pPartialItem = new char[nBytes];
+    m_partialItemBlockSize = nBytes;
+  }
+  memcpy(m_pPartialItem, pItem, nBytes);
+  m_partialItemSize = nBytes;
+  
+}