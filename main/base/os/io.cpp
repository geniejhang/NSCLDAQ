/*
    This software is Copyright by the Board of Trustees of Michigan
    State University (c) Copyright 2005.

    You may use this software under the terms of the GNU public license
    (GPL).  The terms of this license are described at:

     http://www.gnu.org/licenses/gpl.txt

     Author:
             Ron Fox
	     NSCL
	     Michigan State University
	     East Lansing, MI 48824-1321
*/

/**
 * @file io.cpp
 * @brief Commonly used I/O methods.
 * @author Ron Fox.
 */

#include "io.h"
#include <CTimeout.h>

#include <errno.h>
#include <unistd.h>
#include <stdint.h>
#include <set>
<<<<<<< HEAD
#include <sys/statvfs.h>

=======
#include <system_error>
#include <cmath>
>>>>>>> ae7a2bde


static std::set<int>                 okErrors;	// Acceptable errors in I/O operations.
/**
 * Return true if an I/O errno is not an allowed one.
 * 
 * @param error - the  errno to check.
 *
 * @return bool - True if the error is a bad one.
 *
 * @note okErrors is a set that will contain the 'allowed' errors.
 */
static bool 
badError(int error)
{
  // Stock the okErrors set if empty:

  if (okErrors.empty())
  {
    okErrors.insert(EAGAIN);
    okErrors.insert(EWOULDBLOCK);
    okErrors.insert(EINTR);
  }

  // Not in the set -> true.

  return (okErrors.count(error) == 0);
}


namespace io {
/**
 * Write a block of data to a file descriptor.
 * As with getBuffer, multiple writes are done..until either the entire data
 * are written or
 * *  A write ends in an eof condition.
 * *  A write ends in an error condition that is not EAGAIN, EWOUDLDBLOCK or EINTR.
 *
 * @param fd    - file descriptor to which the write goes:
 * @param pData - Pointer to the data to write.
 * @param size  - Number of words of data to write.
 * 
 * @throw int 0 - I/O showed eof on output.
 * @throw int errno - An error and why.
 */

void writeData (int fd, const void* pData , size_t size)
{
  const uint8_t* pSrc(reinterpret_cast<const uint8_t*>(pData));
  size_t   residual(size);
  ssize_t  nWritten;

  while (residual) {
    nWritten = write(fd, pSrc, residual);
    if (nWritten == 0) {
      throw 0;
    }
    if ((nWritten == -1) && badError(errno)) {
      throw errno;
    }
    // If an error now it must be a 'good' error... set the nWritten to 0 as no data was
    // transferred:

    if (nWritten < 0)
    {
      nWritten = 0;
    }
    // adjust the pointers, and residuals:


    residual -= nWritten;
    pSrc     += nWritten;
  }

}
/**
 * Get a buffer of data from  a file descritor.
 * If necessary multiple read() operation are performed to deal
 * with potential buffering between the source an us (e.g. we are typically
 * on the ass end of a pipe where the pipe buffer may be smaller than an
 * event buffer.
 * @param fd      - File descriptor to read from.
 * @param pBuffer - Pointer to a buffer big enough to hold the event buffer.
 * @param size    - Number of bytes in the buffer.
 *
 * @return size_t - Number of bytes read (might be fewer than nBytes if the EOF was hit
 *                  during the read.
 *
 * @throw int - errno on error.
 */
  ssize_t readData(int fd, void* pBuffer,  size_t nBytes)
{
  uint8_t* pDest(reinterpret_cast<uint8_t*>(pBuffer));
  size_t    residual(nBytes);
  ssize_t   nRead;

  // Read the buffer until :
  //  error other than EAGAIN, EWOULDBLOCK  or EINTR
  //  zero bytes read (end of file).
  //  Regardless of how all this ends, we are going to emit a message on sterr.
  //

  while (residual) {
    nRead = read(fd, pDest, residual);
    if (nRead == 0)		// EOF
    {
      return nBytes - residual;
    }
    if ((nRead < 0) && badError(errno) )
    {
      throw errno;
    }
    // If we got here and nread < 0, we need to set it to zero.
    
    if (nRead < 0)
    {
      nRead = 0;
    }

    // Adjust all the pointers and counts for what we read:

    residual -= nRead;
    pDest  += nRead;
  }
  // If we get here the read worked:

  return nBytes;		// Complete read.
}

  /**
   * Get a buffer of data from a file descriptor with a timeout
   * If necessary multiple read() operations are performed to deal
   * with potential buffering between the source and us (e.g. we are typically
   * on the end of a pipe where the pipe buffer may be smaller than an
   * event buffer.
   * @param fd      - File descriptor to read from.
   * @param pBuffer - Pointer to a buffer big enough to hold the event buffer.
   * @param size    - Number of bytes in the buffer.
   * @param timeout - a timeout specifier
   *
   * @return size_t - Number of bytes read (might be fewer than nBytes if the EOF was hit
   *                  during the read.
   *
   * @throw int - errno on error.
   */
  std::pair<ssize_t, ReturnCode>
  timedReadData(int fd, void* pBuffer,  size_t nBytes, const ::DAQ::CTimeout& timeout)
  {
      using namespace std::chrono;

    uint8_t*  pDest(reinterpret_cast<uint8_t*>(pBuffer));
    size_t    residual(nBytes);
    ssize_t   nRead = 0;

    // perform a read with a timeout iteratively until there is a timeout or something
    // else stops the reading.
    while (residual) {
        fd_set readfds;
        FD_ZERO(&readfds);
        FD_SET(fd, &readfds);

        struct timeval tv;
        // break up the remaining time into complete seconds and fractional seconds
        auto time = duration_cast<microseconds>(timeout.getRemainingTime());

        tv.tv_sec  = time.count()/1000000;
        tv.tv_usec = time.count()%1000000;

        // wait until fd is readable with the timeout
        int status = select(fd+1, &readfds, nullptr, nullptr, &tv);

        if (status < 0) {
            // error state... don't worry about EAGAIN, EINTR... just try again
            if ((errno == EAGAIN || errno == EINTR)) {
                if (timeout.expired()) {
                    return std::make_pair(nRead, TIMED_OUT);
                } else {
                    continue;
                }
            } else {
                // bad error
                throw std::system_error(errno, std::system_category(),
                                        "Failed while waiting on fd to become readable");
            }
        } else if (status == 0) {
            // timeout
            return std::make_pair(nRead, TIMED_OUT);
        } else {
            // there is a file descriptor set for reading ... read it!
            ssize_t result = read(fd, pDest, residual);
            if (result == 0) {
                return std::make_pair(nRead, END_OF_FILE);
            } else if ((result < 0)) {
                // error condition

                if (badError(errno) ) {
                    throw std::system_error(errno, std::system_category(),
                                            "Failed while reading from file descriptor");
                } else if (!timeout.expired()) {
                    continue;
                } else {
                    return std::make_pair(nRead, ERROR);
                }
            } else {
                // good data to read...
                nRead    += result;
                pDest    += result;
                residual -= result;
            }
        }

        if (timeout.expired()) {
            break;
        }
    }
    // If we get here the read worked:

    return std::make_pair(nRead, SUCCESS);	// Complete read.
  }


/**
 * freeSpacePercent
 *    Returns the percent of a filesystem that is free for user files.
 *
 *  @param[in] fd - File descriptor for a file open on the device.
 *  @return    float - Percent of filesystem free (100.0*free/total).
 *  @note      total space has to be determined by converting fragments into
 *             blocks (f_frsize/f_bsize).
 */
double freeSpacePercent(int fd)
{
  struct statvfs volumeInfo;
  if (fstatvfs(fd, &volumeInfo)) {
    throw errno;
  }
  fsblkcnt_t     availBlocks = volumeInfo.f_bavail;
  unsigned long  totalBlocks =
    volumeInfo.f_blocks * (volumeInfo.f_frsize/volumeInfo.f_bsize);
    
  return (100.0)*availBlocks/totalBlocks;
  
}

}<|MERGE_RESOLUTION|>--- conflicted
+++ resolved
@@ -27,13 +27,10 @@
 #include <unistd.h>
 #include <stdint.h>
 #include <set>
-<<<<<<< HEAD
 #include <sys/statvfs.h>
 
-=======
 #include <system_error>
 #include <cmath>
->>>>>>> ae7a2bde
 
 
 static std::set<int>                 okErrors;	// Acceptable errors in I/O operations.
