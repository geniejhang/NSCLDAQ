--- conflicted
+++ resolved
@@ -1,4 +1,3 @@
-<<<<<<< HEAD
 <!-- chapter libraries -->
 
 <chapter id="chapter.threads">
@@ -334,7 +333,6 @@
                 endterm='manpage.csynchronizedthread.title' />
             for reference information on this class.
         </para>
-
     </section>
     <section>
         <title>Incorporating the library into an application.</title>
@@ -674,6 +672,7 @@
 </chapter>
 
 <!-- /chapter -->
+
 <!-- manpage 3daq -->
     <refentry id="manpage.thread">
       <refentryinfo>
@@ -697,7 +696,12 @@
       </refnamediv>
       
       <refsynopsisdiv>
-	<synopsis>
+         <programlisting>
+#include &lt;Thread.h&gt;
+         </programlisting>
+         <synopsis>
+            class <ooclass><classname>Thread</classname></ooclass>
+{
             <constructorsynopsis>
                 <methodname>Thread()</methodname>
                 <void />
@@ -740,12 +744,10 @@
             <methodsynopsis>
                 <modifier>virtual</modifier> <type>void</type>
                                              <methodname>run</methodname>
-                                             <void /> <modifier>= 0</modifier>
+                                             <void /> 
             </methodsynopsis>
-
-  };
-  </synopsis>
-
+}
+         </synopsis>
       </refsynopsisdiv>
       <refsect1>
          <title>Description</title>
@@ -876,18 +878,22 @@
             <type>std::string</type> <methodname>getName</methodname>
                                      <void /><modifier>const</modifier>
         </methodsynopsis>
+        <para>
+            Returns the name of the thread.
+        </para>
         <methodsynopsis>
             <modifier>virtual</modifier> <type>void</type>
                                          <methodname>run</methodname>
-                                         <void /> <modifier>= 0</modifier>
+                                         <void />
         </methodsynopsis>
         <para>
-            You must implement this function to provide a concrete
+            You must implement this pure virtual function to provide a concrete
+            <classname>Thread</classname>
+            run-time behavior.
         </para>
       </refsect1>
 
    </refentry>
-
     <refentry id="manpage.csynchronizedthread">
       <refentryinfo>
         <author>
@@ -1045,7 +1051,6 @@
       </refsect1>
        
     </refentry>     
-
     <refentry id="manpage.synchronizable">
       <refmeta>
          <refentrytitle>Synchronizable</refentrytitle>
@@ -2454,2743 +2459,6 @@
 
        <ooclass><classname>
         class CBufferQueue : public CGaurdedObject        
-       </classname></ooclass> {
-      <constructorsynopsis>
-     <methodname>CBufferQueue</methodname>
-     <methodparam>
-        <type>size_t</type> <parameter>wakeLevel=0</parameter>
-    </methodparam>
-     <exceptionname></exceptionname>
-      </constructorsynopsis>
-      <methodsynopsis>
-        <type>void</type> <methodname>queue</methodname>
-        <methodparam>
-            <type>T</type> <parameter>object</parameter>
-        </methodparam>
-      </methodsynopsis>
-      <methodsynopsis>
-          <modifier></modifier>
-          <type>T</type>
-          <methodname>get</methodname>
-          <void />
-          <exceptionname></exceptionname>
-          <modifier></modifier>
-      </methodsynopsis>
-      <methodsynopsis>
-          <modifier></modifier>
-          <type>bool</type>
-          <methodname>getnow</methodname>
-          <methodparam>
-            <type>T&amp;</type> <parameter>object</parameter>
-          </methodparam>
-          <exceptionname></exceptionname>
-          <modifier></modifier>
-      </methodsynopsis>
-      <methodsynopsis>
-          <modifier></modifier>
-          <type>std::list&lt;T&gt;</type>
-          <methodname>getall</methodname>
-          <void />
-          <exceptionname></exceptionname>
-          <modifier></modifier>
-      </methodsynopsis>
-      <methodsynopsis>
-          <modifier></modifier>
-          <type>void</type>
-          <methodname>setWakeThreshold</methodname>
-          <methodparam>
-            <type>size_t</type><parameter>level</parameter>
-          </methodparam>
-          <exceptionname></exceptionname>
-          <modifier></modifier>
-      </methodsynopsis>
-      <methodsynopsis>
-          <modifier></modifier>
-          <type>void</type>
-          <methodname>wait</methodname>
-          <methodparam>
-            <type>int</type> <parameter>timeout</parameter><initializer>-1</initializer>
-          </methodparam>
-          <exceptionname></exceptionname>
-          <modifier></modifier>
-      </methodsynopsis>
-      <methodsynopsis>
-          <modifier></modifier>
-          <type>void</type>
-          <methodname>wake</methodname>
-          <void />
-          <exceptionname></exceptionname>
-          <modifier></modifier>
-      </methodsynopsis>
-      };
-   </synopsis>
-  </refsynopsisdiv>
-  <refsect1>
-     <title>DESCRIPTION</title>
-     <para>
-        <classname>CBufferQueue</classname> is a templated class
-        that provides a thread safe queue.  Thread-safeness
-        allows any number of threads to be producers and any number
-        of threads to be consumers. 
-     </para>
-     <para>
-        Thread-safeness is accomplished by deriving this class
-        from the <classname>CGuardedObject</classname> and sprinkling
-        an appropriate set of <methodname>Enter</methodname> and
-        <methodname>Leave</methodname> calls.
-        Blocking and waking is accomplished by means of a condition
-        variable.
-     </para>
-  </refsect1>
-  <refsect1>
-     <title>
-    METHODS
-     </title>
-     <variablelist>
-        <varlistentry>
-            <term>
-                <constructorsynopsis>
-                  <methodname>CBufferQueue</methodname>
-                  <methodparam>
-                     <type>size_t</type> <parameter>wakeLevel=0</parameter>
-                 </methodparam>
-                  <exceptionname></exceptionname>
-                </constructorsynopsis>
-                </term>
-            
-            <listitem>
-                <para>
-                    Constructs the buffer queue.  The <parameter>wakeLevel</parameter>
-                    parameter determines the depth of the queue above which threads
-                    waiting on a <methodname>get</methodname> will be woken. A
-                    <parameter>wakeLevel</parameter> of <literal>0</literal>,
-                    the default, will wake for every queue insertion.  The default
-                    is normally correct unless you have some specialized application.
-                </para>
-            </listitem>
-        </varlistentry>
-        <varlistentry>
-            <term>
-                <methodsynopsis>
-                  <type>void</type> <methodname>queue</methodname>
-                  <methodparam>
-                      <type>T</type> <parameter>object</parameter>
-                  </methodparam>
-                </methodsynopsis>
-            </term>
-            <listitem>
-                <para>
-                    Adds an <parameter>object</parameter>
-                    to the queue.  The type <literal>T</literal>
-                    is the templated type of the class.
-                    For example if the <classname>CBufferQueue</classname>
-                    was declared as <literal>CBufferQueue&lt;int&gt; q</literal>
-                    the <parameter>object</parameter> must be an
-                    <type>int</type>.
-                </para>
-            </listitem>
-        </varlistentry>
-        <varlistentry>
-            <term>
-                <methodsynopsis>
-                    <modifier></modifier>
-                    <type>T</type>
-                    <methodname>get</methodname>
-                    <void />
-                    <exceptionname></exceptionname>
-                    <modifier></modifier>
-                </methodsynopsis>
-            </term>
-            <listitem>
-                <para>
-                    Returns the least recently queued item.  If the queue
-                    is emtpy the thread will block until there are more than
-                    the queue's wakelevel items in the queue (see the
-                    constructor documentation) at which time the oldest
-                    element will be returned.
-                </para>
-            </listitem>
-        </varlistentry>
-        <varlistentry>
-            <term>
-                <methodsynopsis>
-                    <modifier></modifier>
-                    <type>bool</type>
-                    <methodname>getnow</methodname>
-                    <methodparam>
-                      <type>T&amp;</type> <parameter>object</parameter>
-                    </methodparam>
-                    <exceptionname></exceptionname>
-                    <modifier></modifier>
-                </methodsynopsis>
-            </term>
-            <listitem>
-                <para>
-                    Attempts to get the oldest element from the queue.
-                    If there are elements in the queue, the function returns
-                    <literal>true</literal> and the <parameter>object</parameter>
-                    parameter is set to contain that element.   If there are
-                    no elements in the queue, the function returns <literal>false</literal>
-                    and the value of <parameter>object</parameter> is not
-                    defined.
-                </para>
-            </listitem>
-        </varlistentry>
-        <varlistentry>
-            <term>
-                <methodsynopsis>
-                    <modifier></modifier>
-                    <type>std::list&lt;T&gt;</type>
-                    <methodname>getall</methodname>
-                    <void />
-                    <exceptionname></exceptionname>
-                    <modifier></modifier>
-                </methodsynopsis>
-            </term>
-            <listitem>
-                <para>
-                    Returns a list that contains all of the
-                    elements that are now in the queue.  This method
-                    never blocks.  If the queue is empty, the
-                    returned value will be an empty list.
-                </para>
-            </listitem>
-        </varlistentry>
-        <varlistentry>
-            <term>
-                <methodsynopsis>
-                    <modifier></modifier>
-                    <type>void</type>
-                    <methodname>setWakeThreshold</methodname>
-                    <methodparam>
-                      <type>size_t</type><parameter>level</parameter>
-                    </methodparam>
-                    <exceptionname></exceptionname>
-                    <modifier></modifier>
-                </methodsynopsis>
-            </term>
-            <listitem>
-                <para>
-                    Changes the queue wake <parameter>level</parameter>.
-                    For a discussion  of the meaning of the queue
-                    wake level see the description of the constructor
-                    above.
-                </para>
-            </listitem>
-        </varlistentry>
-        <varlistentry>
-            <term>
-                <methodsynopsis>
-                    <modifier></modifier>
-                    <type>void</type>
-                    <methodname>wait</methodname>
-                    <methodparam>    
-                        <type>int</type> <parameter>timeout</parameter><initializer>-1</initializer>
-                    </methodparam>
-                    <modifier></modifier>
-                </methodsynopsis>
-            </term>
-            <listitem>
-                <para>
-                    Waits for the next wake-up on the queue.  The
-                    <parameter>timeout</parameter> parameter specifies a maximum
-                    number of milliseconds to wait for the queue to be signalled
-                    as not empty.  If <parameter>timeout</parameter> is
-                    <literal>-1</literal> (the default), there is limit to the time
-                    the caller can block.
-                </para>
-            </listitem>
-        </varlistentry>
-        <varlistentry>
-            <term>
-                <methodsynopsis>
-                    <modifier></modifier>
-                    <type>void</type>
-                    <methodname>wake</methodname>
-                    <void />
-                    <exceptionname></exceptionname>
-                    <modifier></modifier>
-                </methodsynopsis>  
-            </term>
-            <listitem>
-                <para>
-                    Wakes queue waiters.  The only reason
-                    for a normal application to invoke this is
-                    if the wake level is relatively large and
-                    the application knows that there will not
-                    be any elements queued for some long time
-                    (e.g. when the application is almost finished),
-                    then <methodname>wake</methodname> can force queue
-                    waiters to wake up and process the elements that
-                    are present in the queue.
-                </para>
-            </listitem>
-        </varlistentry>
-     </variablelist>
-  </refsect1>
-</refentry>     
-=======
-<!-- chapter libraries -->
-
-<chapter id="chapter.threads">
-    <title>NSCL DAQ Thread Library</title>
-    <para>
-        The NSCL DAQ thread library supplies object oriented threading support.
-        This chapter describes:
-        <itemizedlist>
-            <listitem>
-                <para>
-                    The thread and synchronization model supported by the library
-                </para>
-            </listitem>
-            <listitem>
-                <para>
-                    What you need to do to incorporate the library into your
-                    application code.
-                </para>
-            </listitem>
-            <listitem>
-                <para>
-                    A summary of the classes in the library and links to the
-                    reference material for each of them.
-                </para>
-            </listitem>
-        </itemizedlist>
-    </para>
-    <section>
-        <title>The thread and synchronization model</title>
-        <para>
-            The NSCL Daq software models each thread as an object from a
-            class that is derived from the
-            <classname>Thread</classname> base class.  This class provides
-            functions that allow a thread to be created, started, exited,
-            joined to and detached.  
-        </para>
-        <para>
-            The body of a thread is provided by you when you create your concrete
-            <classname>Thread</classname>
-            subclass.  The thread body is just your implementation of the
-            <methodname>virtual run</methodname> method.
-            Threads exit by returning from the
-            <methodname>run</methodname>
-            method.
-        </para>
-        <para>
-            Given a running thread, the
-            <methodname>join</methodname>
-            thread allows the caller to block until the thread represented
-            by the object exits.
-            <methodname>join</methodname>ing is a necessary part of thread
-            cleanup, unless the thread invokes its own
-            <methodname>detach</methodname> member.
-        </para>
-        <para>
-            In the following example, a thread is designed that will block itself
-            for a second, print a message and exit.  Code is shown that
-            creates the thread, starts it, joins it an deletes it.  Note that
-            deleting a running thread object is a bad idea and has undefined
-            consequences.
-        </para>
-        <example>
-            <title>The life of a thread</title>
-            <programlisting>
-        ...
-class MyThread : public Thread {      <co id="chapter.thread.mythread" />
-public:
-    virtual void run();
-};
-void
-MyThread::run()                      <co id="chapter.thread.run" />
-{
-    sleep(1);
-    std::cerr &lt;&lt; "My thread " &lt;&lt; getId() &lt;&lt; " is exiting\n";
-    return;
-};
-   ...
-   
-MyThread* aThread = new MyThread;   <co id="chapter.thread.creation" />
-aThread->start();                     <co id="chapter.thread.start" />
-
-   ...
-   
-aThread->join();                    <co id="chapter.thread.join" />
-delete aTrhead;                     <co id="chapter.thread.destroy" />
- 
-    ...
-
-            </programlisting>
-        </example>
-        <calloutlist>
-            <callout arearefs="chapter.thread.mythread">
-                <para>
-                    By making
-                    <classname>MyThread</classname> a subclass of
-                    <classname>Thread</classname>,
-                    objects from class
-                    <classname>MyThread</classname>
-                    can be started as independent threads of execution
-                </para>
-            </callout>
-            <callout arearefs="chapter.thread.run">
-                <para>
-                    The
-                    <methodname>run</methodname>
-                    member of a thread is an abstract method.  Your thread classes
-                    must supply the behavior for this member.  When the
-                    thread is started, the
-                    <methodname>run</methodname>
-                    method gains control in the context of the new thread.
-                </para>
-            </callout>
-            <callout arearefs="chapter.thread.creation">
-                <para>
-                    Creating a thread is simple.  Just create an object that
-                    is of the thread class type.
-                </para>
-            </callout>
-            <callout arearefs="chapter.thread.start">
-                <para>
-                    Starting a thread is equally simple, Just call the
-                    thread's
-                    <methodname>start</methodname>
-                    method.  That starts the thread with an entry point that
-                    eventually calls the
-                    <methodname>run</methodname>
-                    method.
-                </para>
-            </callout>
-            <callout arearefs="chapter.thread.join">
-                <para>
-                    It's not safe to destroy a thread that is executing.
-                    Calling a thread's
-                    <methodname>join</methodname>
-                    method blocks the caller's thread until the thread exits.
-                    Note that it is not safe for a thread to call its own
-                    <methodname>join</methodname>
-                    method since that will block the thread forever.
-                </para>
-            </callout>
-            <callout arearefs="chapter.thread.destroy">
-                <para>
-                    Once a thread has exited, the object that ran it can be
-                    destroyed.  That effectively destroys the thread.
-                    If the state of the exiting thread allows, it is possible
-                    to start the thread again after it has exited.
-                </para>
-            </callout>
-        </calloutlist>
-        <para>
-            Non trivial threaded software will almost always need some means
-            for threads to synchronize against one another.  Consider the following
-            trivial, but wrong, example:
-        </para>
-        <example>
-            <title>Why synchonization is needed</title>
-            <programlisting>
-int someCounter = 0;
-
-class MyThread : public Thread
-{
-    virtual void run() {
-        for (int i=0; i &lt; 10000; i++) {
-            someCounter++;
-        }
-};
-
-...
-MyThread* th1 = new MyThread;
-MyThread* th2 = new MyThread;
-th1->start();
-th2->start();
-th1->join();
-th2->join();
-delete th1;
-delete th2;
-std::cerr &lt;&lt; "someCounter = " &lt;&lt; someCounter &lt;&lt; std::endl;
-...
-
-
-            </programlisting>
-        </example>
-        <para>
-            In this program, two threads increment the variable someCounter
-            in parallel 10,000 times each.  You might expect the output of this
-            program to always be 20000.  Most of the time, it probably will be.
-            Sometimes it will be something less than 20000.
-        </para>
-        <para>
-            Consider what
-            <programlisting>
-someCounter++;
-            </programlisting>
-            actually does.  The value of 
-            <varname>someCounter</varname>
-            is fetched to a processor register,
-            the register is incremented and finally, the
-            register is stored back into
-            <varname>someCounter</varname>.
-        </para>
-        <para>
-            Suppose thread <varname>th1</varname>
-            fetches <varname>someCounter</varname>, and increments the register
-            but before it has a chance to store the incremented value back into
-            <varname>someCounter</varname>
-            <varname>th2</varname> executes, fetches
-            <varname>someCounter</varname> (the old value), increments the
-            register and stores the value back.
-            Now <varname>th1</varname> gets scheduled, and stores its value back.
-        </para>
-        <para>
-            This sequence of steps results in a lost increment.  It is possible
-            to construct sequences of execution, that result in a final value
-            of <varname>someCounter</varname> holding any value from
-            10000 through 20000 depending on how access to
-            <varname>someCounter</varname> is interleaved.
-        </para>
-        <para>
-            One way to fix this is to ensure that the increment of
-            <varname>someCounter</varname> is
-            <firstterm>atomic</firstterm> with respect to the increment.
-            The NSCLDAQ threading library provides a synchonization primitive
-            called a
-            <classname>SyncGuard</classname> that can be used to implement
-            the Monitor construct first developed by Per Brinch Hansen
-            (see
-            <ulink url="http://en.wikipedia.org/wiki/Monitor_%28synchronization%29">
-            Wikipedia's Monitor (synchronization)</ulink> page.
-        </para>
-        <para>
-            Let's rewrite the previous example so that the increment is atomic
-            with respect to the scheduler.   To do this we will isolate the
-            counter in a class/object of its own so that it is not possible to
-            use it incorrectly
-        </para>
-        <example>
-            <title>Using <classname>SyncGuard</classname> to implement a monitor</title>
-            <programlisting>
-class ThreadedCounter {
-private:
-    Synchronizeable  m_guard;      <co id="chapter.thread.synchronizable" />
-    int              m_counter;
-public:
-    void increment();
-    int  get() const;
-};
-void
-ThreadedCounter::increment()
-{
-    sync_begin(m_guard);          <co id="chapter.thread.enter" />
-    m_counter++;
-    sync_end();                  <co id="chapter.thread.leave" />
-}
-int
-ThreadedCounter::get() const
-{
-    return m_counter;
-}
-
-ThreadedCounter someCounter;
-class MyThread : public Thread
-{
-    virtual void run() {
-        for (int i=0; i &lt; 10000; i++) {
-            someCounter.increment();     <co id="chapter.thread.monitoredincr" />
-        }
-};
-
-...
-MyThread* th1 = new MyThread;
-MyThread* th2 = new MyThread;
-th1->start();
-th2->start();
-th1->join();
-th2->join();
-delete th1;
-delete th2;
-std::cerr &lt;&lt; "someCounter = " &lt;&lt; someCounter.get() &lt;&lt; std::endl;
-...
-
-            </programlisting>
-        </example>
-        <calloutlist>
-            <callout arearefs="chapter.thread.synchronizable">
-                <para>
-                    This member is the synchronization element.  We will see
-                    it used in the
-                    <methodname>increment</methodname>
-                    member.
-                </para>
-            </callout>
-            <callout arearefs="chapter.thread.enter">
-                <para>
-                    The
-                    <function>sync_begin()</function>
-                    enters the monitor.  Only one thread at a time is allowed
-                    to execute the code between a
-                    <function>sync_begin</function>
-                    and a
-                    <function>sync_end</function> for the same synchronizing
-                    object.
-                </para>
-            </callout>
-            <callout arearefs="chapter.thread.leave">
-                <para>
-                    This call leaves the monitor.  The effect of the
-                    monitor is to make the increment atomic with respect to the
-                    scheduler.
-                </para>
-            </callout>
-            <callout arearefs="chapter.thread.monitoredincr">
-                <para>
-                    By using the
-                    <methodname>increment</methodname>
-                    function, the counter is incremented atomically.
-                </para>
-            </callout>
-        </calloutlist>
-        <para>
-            In some cases the thread starting a thread needs to know that
-            the thread has initialized completely prior to proceeding with its
-            own execution.  The <classname>CSynchronizedThread</classname>
-            class allows you to build that sort of control flow.
-            The <classname>CSynchronizedThread</classname>'s <methodname>run</methodname>
-            method blocks the caller until the thread has run its <methodname>init</methodname>
-            method.  Once the creating thread has been released to run,
-            the thread runs the <methodname>oeprator()</methodname> method which is
-            supposed to perform the main thread logic.
-        </para>
-        <para>
-            See the <link
-                linkend='manpage.csynchronizedthread'
-                endterm='manpage.csynchronizedthread.title' />
-            for reference information on this class.
-        </para>
-    </section>
-    <section>
-        <title>Incorporating the library into an application.</title>
-        <para>
-            To incorporate the thread library in your software, you will
-            need to ensure that the compiler can locate the library headers
-            and the library, both at link time and at load time.
-        </para>
-        <para>
-            The library headers are in the
-            <filename>include</filename>
-            directory of the NSCLDAQ installation tree.  The library is called
-            <filename>libthreads</filename> and is in the
-            <filename>lib</filename>
-            directory of the installation tree.
-        </para>
-        <para>
-            In the compilation example below, we assume that an
-            environment variable named DAQROOT has been defined to point to the
-            top level of the NSCLDAQ installation tree:
-        </para>
-        <example>
-            <title>Compiling and linking NSCLDAQ threaded software</title>
-            <programlisting>
-g++ -o mythreadedapp -I$DAQROOT/include mythreadedapp.cpp -L$DAQROOT/lib -lthreads \
-    -Wl,"-rpath=$DAQROOT/lib"
-            </programlisting>
-        </example>
-    </section>
-    <section>
-      <title>Using CGaurdedObject to implement synchronized methods</title>
-      <para>
-	The <classname>CGaurdedObject</classname> class provides a base class that can be 
-	used for classes that must require some or all of their methods only be run by
-	one thread at a time.  The class incorporates a mutex as private class data.  It also 
-	provides <methodname>Enter</methodname> and <methodname>Leave</methodname> methods
-        that take and release the mutex respectively.
-      </para>
-      <para>
-	Below is a typical use pattern for this class:
-      </para>
-      <example>
-	<title>Using <classname>CGaurdedObject</classname></title>
-	<programlisting>
-#include &lt;GaurdedObject.h&gt;              <co id='gaurded_include' />
-...
-
-class MyClass : public CGaurdedObject    <co id='gaurded_inherit' />
-{
-   void someProtecedMethod();            <co id='guarded_inherit' />
-...
-}
-
-...
-void
-MyClass::someProtectedMethod()
-{
-   Enter();                             <co id='gaurded_enter' />
-    ...
-   Leave();                             <co id='gaurded_leave' />
-}
-	</programlisting>
-      </example>
-      <calloutlist>
-	<callout arearefs='gaurded_include'>
-	  <para>
-	    The header <filename>CGaurdedObject.h</filename> defines the
-	    <classname>CGaurdedObject</classname> class and must be included
-	    by classes that derive from that class.
-	  </para>
-	</callout>
-	<callout arearefs='gaurded_inherit'>
-	  <para>
-	    The <classname>CGaurdedObject</classname> must be derived from
-	    to be useful.  Here we define the <classname>MyClass</classname>
-	    as a derivation of <classname>CGaurdedObject</classname>.
-	    What this normally means is that <classname>MyClass</classname>
-	    has one or more methods that must be synchronized between threads.
-	    The concept of a method that can only run in one thread of execution
-	    was developed/discovered by Per Brinch-Hansen, and C.A. Hoare in 1972.
-	  </para>
-	</callout>
-	<callout arearefs='gaurded_enter'>
-	  <para>
-	    Invoking the <methodname>Enter</methodname> method of the base class
-	    enters the monitor.  You can think of this call as your execution flow
-	    entering a gate that only admits one execution thread at a time.  If a 
-	    thread is already executing code following an <methodname>Enter</methodname>
-	    call any other thread will block until the corresponding <methodname>Leave</methodname>
-	    call is executed.  Note that the underying mutex is a recursive mutex so that if a thread
-	    already in a monitor needs to call another protected method in the same class it
-	    will not block.
-	  </para>
-	</callout>
-	<callout arearefs='gaurded_leave'>
-	  <para>
-	    The <methodname>Leave</methodname> indicates the end of execution of a monitor.
-	    If there are threads waiting at an <methodname>Enter</methodname> for the same
-	    object one of them is scheduled for execution, and therefore enteres the monitor.
-	  </para>
-	</callout>
-      </calloutlist>
-      <para>
-	Note that the monitors implemented by <classname>CGaurdedObject</classname> are
-	object global, that is only one thread can execute in an <methodname>Enter</methodname>,
-	<methodname>Leave</methodname> over the entire object. 
-      </para>
-    </section>
-    <section>
-      <title>Thread safe queues (<classname>CBufferQueue</classname>). </title>
-      <para>
-	Often threads implement a pipeline in which data is passed from a producer thread
-	to a consumer thread.  Examples of this pattern are seen in the 
-	<application>CCUSBReadout</application> and <application>CVMUSBReadout</application>
-	applications in which an acquisition thread passes buffers of XXUSB data to an output thread
-	which decodes these buffers transforming them into a stream of ring items that are
-	inserted in to a ring buffer.
-      </para>
-      <para>
-	The <classname>CBufferQueue</classname> class is a templated class that allows you to
-	build queues that are intended to communicate data from a producer thread to a consumer
-	thread in a thread safe manner.  The important methods of the queue are:
-      </para>
-      <variablelist>
-	<varlistentry>
-	  <term><methodname>queue</methodname></term>
-	  <listitem><para>
-	    Normally called by a producer to queue an element of data for the consumer.
-	    If the consumer is blocked waiting for data it is woken.
-	  </para></listitem>
-	</varlistentry>
-	<varlistentry>
-	  <term><methodname>get</methodname></term>
-	  <listitem><para>
-	    Gets an object from the queue.  If there are no objects in the queue,
-	    the calling thread is blocked until there are.
-	  </para></listitem>
-	</varlistentry>
-	<varlistentry>
-	  <term><methodname>getnow</methodname></term>
-	  <listitem><para>
-	    Attempts to get an object from the queue. This method never blocks,
-	    instead it indicates there were no objects to get if the queue is
-	    empty.
-	  </para></listitem>
-	</varlistentry>
-      </variablelist>
-
-      <para>
-	Here are a few usage patterns that build on single buffer queues:
-      </para>
-      <variablelist>
-	<varlistentry>
-	  <term>Limited size queue</term>
-	  <listitem>
-	    <para>
-	      This is useful to implement back-pressure flow control on a data source
-	      that has unbounded length.  Implement a queue that contains a limited number
-	      of 'free elements', and a second queue that transmits elements from the source
-	      to the consumer.  The source gets a queue element  from the  the
-	      free queue fills it in and queues it to the sender queue.  
-	      When the sink has finished processing an element from the sender queue it 
-	      returns it to the free queue.
-	    </para>
-	    <para>
-	      If the consumer can't keep up with the source, the source will eventually
-	      block on getting an element from the free queue.
-	    </para>
-	  </listitem>
-	</varlistentry>
-	<varlistentry>
-	  <term>Work queue (processing farm)</term>
-	  <listitem><para>
-	    Multiple consumers can get/put items to a queue.  A work queue provides
-	    a method for distributing work to multiple threads.  As work becomes available
-	    to be spun off to the processing farm, it is queued to the work queue.  Several
-	    threads
-	    (the processing farm) get element get elements from the queue. Normally sufficient
-	    information is provided in the queue element to parameterize the computation of the
-	    worker thread.
-	  </para></listitem>
-	</varlistentry>
-	<varlistentry>
-	  <term>Collecting results (farmer for a procesing farm)</term>
-	  <listitem><para>
-	    Once work has been done by a worker in the previous pattern the results of the work
-	    must often be collected by a single thread.  A farming queue can have results objects
-	    queued to it by many threads (the workers).  The collection thread (farmer) would 
-	    get elements from the collection queue and do whatever is needed with them.
-	  </para></listitem>
-	</varlistentry>
-      </variablelist>
-      <para>
-	The example below is a simplified version of the VMUSB Reaodut thead's main loop. It
-	shows the sender side of a limited entry queue.  Each entry is a VMUSB readout buffer
-	with a header.  The code fragment gets a free buffer reads data into it and
-	puts it on a queue for the output thread.
-      </para>
-      <example>
-	<title>Sending data to a CBufferQueue</title>
-	<programlisting>
-struct DataBuffer {
-  uint32_t   s_bufferSize;	// Bytes used in the buffer.
-  uint32_t   s_storageSize;     // bytes in s_rawData[].
-  uint32_t   s_bufferType;	// Type of buffer.              <co id='bufferqueue_databuffer' />
-  timespec   s_timeStamp;	// When the buffer was received.
-  uint16_t   s_rawData[1];	// Really larger than that
-
-};
-...
-extern CBufferQueue&lt;DataBuffer*&gt;  gFilledBuffers;                  <co id='bufferqueue_queues' />
-extern CBufferQueue&lt;DataBuffer*&gt;  gFreeBuffers;        
-
-...
-while(1) {
-   DataBuffer* pBuffer = gFreeBuffers.get();                      <co id='bufferqueue_get' />
-   ReadFromVMUSB(pBuffer);
-   gFilledBugffers.queue(pBuffer);                                <co id='bufferqueue_put' />
-}
-...
-	</programlisting>
-      </example>
-      <calloutlist>
-	<callout arearefs='bufferqueue_databuffer'>
-	  <para>
-	    This struct is what will be pushed around in the buffer queues.  The
-	    <varname>s_rawData</varname> element is really much larger, the
-	    [1] size is used to allow us to treat the item as an array. Normally
-	    it will hold 13Kwords of data.
-	  </para>
-	</callout>
-	<callout arearefs='bufferqueue_queues'>
-	  <para>
-	    These are the queues.  By passing pointers around in the queue
-            bulk data movement is avoided.  In fact, the queues can carry
-            any object that supports copy construction. The <varname>gFilledBuffers</varname>
-            carry buffers with data from the reaoudout thread to the output thread.
-            The <varname>gFreeBuffers</varname> are buffers that are available for
-            new data.
-          </para>
-        </callout>
-        <callout arearefs='bufferqueue_get'>
-            <para>
-                This line gets a free data buffer.  If there are no elements
-                in <varname>gFreeBuffers</varname>, the thread blocks until
-                the output thread returns some buffers to that queue.
-            </para>
-        </callout>
-        <callout arearefs='bufferqueue_put'>
-            <para>
-                This line takes the buffer that was filled in the previous
-                line and queues it for the output thread.  Calls to
-                <methodname>queue</methodname> will only block (and then only
-                for a short time) if the call happens while the consumer is actively
-                pulling an object from the queue.
-            </para>
-        </callout>
-      </calloutlist>
-      <para>
-        The next example shows a simplified version of the VMUSBReadout output thread
-        so that you can see what a consumer of data from a buffer queue might look like.
-        The same data structure definitions and queue definitions are used and therefore
-        not shown.
-      </para>
-      <example>
-        <title>Consumer of data from a CBufferQueue</title>
-        <programlisting>
-...
-while(1) {
-  DataBuffer* pBuffer = gFilledBuffers.get();    <co id='bufferqueue_outputget' />
-  processBuffer(pBuffer);
-  gFreeBuffers.queue(pBuffer);                   <co id='bufferqueue_outputput' />
-}
-      </programlisting>
-      </example>
-      <calloutlist>
-        <callout arearefs='bufferqueue_outputget'>
-            <para>
-                The output thread gets a filled buffer from the queue and processes it.
-            </para>
-        </callout>
-        <callout arearefs='bufferqueue_outputput'>
-            <para>
-                Once the buffer is processed, it is put back in the free queue where the
-                readout thread can put new data into it.
-            </para>
-        </callout>
-      </calloutlist>
-    </section>
-    <section>
-        <title>Pointers to the reference material</title>
-        <para>
-            This section provides pointers to the reference sections.
-            The following three classes define the public interfaces
-            for the threading and synchronization library:
-        </para>
-        <itemizedlist>
-            <listitem>
-                <para>
-                    <link linkend="manpage.thread"><classname>Thread</classname></link>
-                    is the abstract base class from which you can construct
-                    application specific threads.
-                </para>
-            </listitem>
-            <listitem>
-                <para>
-                    <link linkend="manpage.synchronizable"><classname>Synchronizable</classname></link>
-                    is the class used to perform synchronization.
-                </para>
-            </listitem>
-            <listitem>
-                <para>
-                    <link linkend="manpage.syncguard"><classname>SyncGuard</classname></link>
-                    is built on top of <classname>Synchronizable</classname> to 
-                    provide monitor like synchronization semantics.
-                </para>
-            </listitem>
-            <listitem><para>
-                <link linkend='manpage.ccondition' endterm='manpage.ccondition-title' />
-                documents condition variables.  Condition variables are a
-                synchronziation scheme that allows a thread to wait for a specific
-                condition to be signalled by another thread.
-                </para>
-            </listitem> 
-	    <listitem><para>
-	      <link linkend='manpage.gaurdedobject' endterm='manpage.gaurdedobject-title'/>
-	      documents the <classname>CGaurdedObject</classname> base class.
-	    </para></listitem>
-	    <listitem><para>
-	      <link linkend='manpage.bufferqueue' endterm='manpage.bufferqueue-title' /> described
-              the <classname>CBufferQueue</classname> inter thread communications
-              class.
-              </para></listitem>
-        </itemizedlist>
-    </section>
-
-</chapter>
-
-<!-- /chapter -->
-
-<!-- manpage 3daq -->
-    <refentry id="manpage.thread">
-      <refentryinfo>
-    <author>
-        <personname>
-            <firstname>Ron</firstname>
-            <surname>Fox</surname>
-        </personname>
-    </author>
-    <productname>NSCLDAQ</productname>
-    <productnumber></productnumber>
-  </refentryinfo>  
-      <refmeta>
-         <refentrytitle id='manpage.thread.title'>Thread</refentrytitle>
-         <manvolnum>3daq</manvolnum>
-          <refmiscinfo class='empty'></refmiscinfo>
-      </refmeta>
-      <refnamediv>
-         <refname>Thread</refname>
-	 <refpurpose>Abstract base class for thread objects.</refpurpose>
-      </refnamediv>
-      
-      <refsynopsisdiv>
-         <programlisting>
-#include &lt;Thread.h&gt;
-         </programlisting>
-         <synopsis>
-            class <ooclass><classname>Thread</classname></ooclass>
-{
-            <constructorsynopsis>
-                <methodname>Thread()</methodname>
-                <void />
-            </constructorsynopsis>
-            <constructorsynopsis>
-                <methodname>Thread</methodname>
-                <methodparam>
-                    <type>std::string</type> <parameter>name</parameter>
-                </methodparam>
-            </constructorsynopsis>
-            <destructorsynopsis>
-                <modifier>virtual</modifier> <methodname>~Thread</methodname>
-                                             <void />
-            </destructorsynopsis>
-            <methodsynopsis>
-                <type>int</type> <methodname>detach</methodname>
-                                 <void />
-            </methodsynopsis>
-            <methodsynopsis>
-                <type>unsigned long</type> <methodname>getId</methodname>
-            </methodsynopsis>
-            <methodsynopsis>
-                <type>void</type> <methodname>start</methodname>
-                                  <void />
-            </methodsynopsis>
-            <methodsynopsis>
-                <type>void</type> <methodname>setName</methodname>
-                <methodparam>
-                    <type>std::string</type> <parameter>name</parameter>
-                </methodparam>
-            </methodsynopsis>
-            <methodsynopsis>
-                <type>void</type> <methodname>join</methodname>
-                                  <void />
-            </methodsynopsis>
-            <methodsynopsis>
-                <type>std::string</type> <methodname>getName</methodname>
-                                         <void /><modifier>const</modifier>
-            </methodsynopsis>
-            <methodsynopsis>
-                <modifier>virtual</modifier> <type>void</type>
-                                             <methodname>run</methodname>
-                                             <void /> 
-            </methodsynopsis>
-}
-         </synopsis>
-      </refsynopsisdiv>
-      <refsect1>
-         <title>Description</title>
-         <para>
-            <classname>Thread</classname>
-            is an abstract base class that can be used to create threads.
-            To make a thread you will normally derive a class from
-            <classname>Thread</classname>
-            and write the
-            <methodname>run</methodname>
-            method to implement the thread's code.
-         </para>
-         <para>
-            A thread can then be created like any other object.
-            The
-            <methodname>start</methodname>
-            method schedules the thread's
-            <methodname>run</methodname>
-            member for execution
-         </para>
-         <para>
-            Threads can block on the completion of a thread via the
-            <methodname>join</methodname> method.  
-         </para>
-      </refsect1>
-      <refsect1>
-         <title>
-            Public member functions
-         </title>
-         <formalpara>
-            <title>Constructors</title>
-            <para>
-                Constructors create a thread.  The thread is not scheduled
-                for execution until the
-                <methodname>start</methodname>
-                method is called.
-                Threads can have an optional thread name.
-            </para>
-         </formalpara>
-        <constructorsynopsis>
-            <methodname>Thread()</methodname>
-            <void />
-        </constructorsynopsis>
-        <para>
-            Constructs an anonymous thread.
-        </para>
-        <constructorsynopsis>
-            <methodname>Thread</methodname>
-            <methodparam>
-                <type>std::string</type> <parameter>name</parameter>
-            </methodparam>
-        </constructorsynopsis>
-        <para>
-            Constructs a named thread.
-        </para>
-        <formalpara>
-            <title>Thread identification</title>
-            <para>
-                Threads are identified by an optional name, which need not
-                be unique, and a unique identifier (thread id), that is
-                assigned by the underlying operating systemn.
-            </para>
-        </formalpara>
-        <methodsynopsis>
-            <type>unsigned long</type> <methodname>getId</methodname>
-        </methodsynopsis>
-        <para>
-            Returns the thread id.  If the thread has not yet been started,
-            <literal>-1</literal>
-            is returned regardless of the thread.  A thread only gets an id
-            when it has been started.
-        </para>
-        <methodsynopsis>
-            <type>void</type> <methodname>start</methodname>
-                              <void />
-        </methodsynopsis>
-        <para>
-            Starts a thread.             
-            A thread id is allocated and the
-            <methodname>run</methodname>
-            method is scheduled for execution.
-        </para>
-        <methodsynopsis>
-            <type>void</type> <methodname>setName</methodname>
-            <methodparam>
-                <type>std::string</type> <parameter>name</parameter>
-            </methodparam>
-        </methodsynopsis>
-        <para>
-            Modifies the name of the thread.
-        </para>
-        <methodsynopsis>
-            <type>int</type> <methodname>detach</methodname>
-                             <void />
-        </methodsynopsis>
-        <para>
-            Detaches an executing thread.   If the thread has not
-            started, this returns
-            <literal>-1</literal>.
-            Detaching a thread indicates that any operating system storage
-            (not object storage) associated with a thread can be released when
-            the thread exits.  If the thread does not
-            detach, it is necessary to
-            <methodname>join</methodname>
-            the thread to fully release its storage.
-        </para>
-        <para>
-            On success,
-            <literal>0</literal>
-            should be returned, otherwise a value that is one of the values
-            in
-            <filename>errno.h</filename> is returned to describe why
-            the call failed.
-        </para>
-        <methodsynopsis>
-            <type>void</type> <methodname>join</methodname>
-                              <void />
-        </methodsynopsis>
-        <para>
-            <methodname>join</methodname>
-            blocks until the thread exits.   When the thread does exit,
-            thread specific storage is reclaimed.  Note that if a thread
-            has calledis 
-            <methodname>detach</methodname>
-            it is not clear clear wht clear what this member will do.
-        </para>
-        <methodsynopsis>
-            <type>std::string</type> <methodname>getName</methodname>
-                                     <void /><modifier>const</modifier>
-        </methodsynopsis>
-        <para>
-            Returns the name of the thread.
-        </para>
-        <methodsynopsis>
-            <modifier>virtual</modifier> <type>void</type>
-                                         <methodname>run</methodname>
-                                         <void />
-        </methodsynopsis>
-        <para>
-            You must implement this pure virtual function to provide a concrete
-            <classname>Thread</classname>
-            run-time behavior.
-        </para>
-      </refsect1>
-
-   </refentry>
-    <refentry id="manpage.csynchronizedthread">
-      <refentryinfo>
-        <author>
-            <personname>
-                <firstname>Ron</firstname>
-                <surname>Fox</surname>
-            </personname>
-        </author>
-        <productname>NSCLDAQ</productname>
-        <productnumber></productnumber>
-      </refentryinfo>
-      <refmeta>
-         <refentrytitle id='manpage.csynchronizedthread.title'>CSynchronizedThread</refentrytitle>
-         <manvolnum>3daq</manvolnum>
-             <refmiscinfo class='empty'></refmiscinfo>
-      </refmeta>
-      <refnamediv>
-         <refname>CSynchronizedThread</refname>
-         <refpurpose>Thread with synchronized initialization</refpurpose>
-      </refnamediv>
-      
-      <refsynopsisdiv>
-       <synopsis>
-    #include &lt;CSynchronizedThread.h&gt;
-           class <ooclass><classname></classname></ooclass>
-    {
-        <constructorsynopsis>
-           <methodname>CSynchronizedThread</methodname>
-           <void />
-        </constructorsynopsis>
-        <methodsynopsis>
-            <modifier></modifier>
-            <type>void</type>
-            <methodname>start</methodname>
-            <void />
-        </methodsynopsis>
-        <methodsynopsis>
-            <modifier>virtual</modifier>
-            <type>void</type>
-            <methodname>run</methodname>
-            <void />
-        </methodsynopsis>
-        <methodsynopsis>
-            <modifier>virtual</modifier>
-            <type>void</type>
-            <methodname>init</methodname>
-            <void />
-        </methodsynopsis>
-        <methodsynopsis>
-            <modifier>virtual</modifier>
-            <type>void</type>
-            <methodname>operator</methodname>
-            <void />
-        </methodsynopsis>
-    };
-       </synopsis>
-      </refsynopsisdiv>
-      <refsect1>
-         <title>DESCRIPTION</title>
-         <para>
-            Provides a Thread class (see
-            <link
-                  linkend='manpage.thread' endterm='manpage.thread.title'
-            />).
-            When the thread is started, the starting thread blocks on a
-            condition variable.
-         </para>
-         <para>
-            The <classname>CSynchronized</classname> thread's body consists of
-            two methods; <methodname>init</methodname> and <methodname>operator()</methodname>
-            executed in that order.  When <methodname>init</methodname> returns
-            to its caller, (<methodname>run</methodname>), the condition variable
-            is signalled allowing the starting thread to be scheduled for
-            continued execution.
-         </para>
-      </refsect1>
-      <refsect1>
-         <title>
-        METHODS
-         </title>
-         <variablelist>
-            <varlistentry>
-                <term>
-                    <methodsynopsis>
-                        <modifier></modifier>
-                        <type>void</type>
-                        <methodname>start</methodname>
-                        <void />
-                    </methodsynopsis>
-                </term>
-                <listitem>
-                    <para>
-                        Schedules the thread for execution and blocks on a condition
-                        variable that will be scheduled by the thread.
-                    </para>
-                </listitem>
-            </varlistentry>
-            <varlistentry>
-                <term>
-                    <methodsynopsis>
-                        <modifier>virtual</modifier>
-                        <type>void</type>
-                        <methodname>run</methodname>
-                        <void />
-                    </methodsynopsis>
-                </term>
-                <listitem>
-                    <para>
-                        Thread entry point.  This method invokes
-                        <methodname>init</methodname> and then signals the
-                        condition variable the thread that called
-                        <methodname>run</methodname> is presumably
-                        waiting or that.
-                    </para>
-                </listitem>
-            </varlistentry>
-            <varlistentry>
-                <term>
-                    <methodsynopsis>
-                        <modifier>virtual</modifier>
-                        <type>void</type>
-                        <methodname>init</methodname>
-                        <void />
-                    </methodsynopsis>
-                </term>
-                <listitem>
-                    <para>
-                        This method is overidden by a typical thread class.
-                        It provides initialiation that must occur before the
-                        parent thread can be allowed to resume.
-                    </para>
-                </listitem>
-            </varlistentry>            
-            <varlistentry>
-                <term>
-                    <methodsynopsis>
-                        <modifier>virtual</modifier>
-                        <type>void</type>
-                        <methodname>operator()</methodname>
-                        <void />
-                    </methodsynopsis>
-
-                </term>
-                <listitem>
-                    <para>
-                        Actual body of the thread.  When this method is called,
-                        the parent thread has already been authorized to run.
-                        Note that this method is pure virtual and must be
-                        implemented
-                    </para>
-                </listitem>
-            </varlistentry>
-                    
-         </variablelist>
-      </refsect1>
-       
-    </refentry>     
-    <refentry id="manpage.synchronizable">
-      <refmeta>
-         <refentrytitle>Synchronizable</refentrytitle>
-         <manvolnum>3daq</manvolnum>
-      </refmeta>
-      <refnamediv>
-         <refname>Synchronizable</refname>
-	 <refpurpose>Wait queue for threads</refpurpose>
-      </refnamediv>
-      
-      <refsynopsisdiv>
-         <programlisting>
-#include &lt;Synchronizable.h&gt;
-         </programlisting>
-         <classsynopsis>
-            <ooclass><classname>Synchronizable</classname></ooclass>
-            <constructorsynopsis>
-                <methodname>Synchronizable</methodname><void />
-            </constructorsynopsis>
-            <destructorsynopsis>
-                <modifier>virtual</modifier> <methodname>~Synchronizable()</methodname>
-                                             <void />
-            </destructorsynopsis>
-            <methodsynopsis>
-                <type>void</type> <methodname>waitFor</methodname>
-                                  <void />
-            </methodsynopsis>
-            <methodsynopsis>
-                <type>void</type> <methodname>waitFor</methodname>
-                <methodparam>
-                    <type>long</type> <parameter>timeout</parameter>
-                </methodparam>
-            </methodsynopsis>
-            <methodsynopsis>
-                <type>void</type> <methodname>waitFor</methodname>
-                <methodparam>
-                    <type>long</type> <parameter>seconds</parameter>
-                </methodparam>
-                <methodparam>
-                    <type>int</type> <parameter>nanoseconds</parameter>
-                </methodparam>
-            </methodsynopsis>
-            <methodsynopsis>
-                <type>void</type> <methodname>notify</methodname>
-                                  <void />
-            </methodsynopsis>
-            <methodsynopsis>
-                <type>void</type> <methodname>notifyAll</methodname>
-                                  <void />
-            </methodsynopsis>
-         </classsynopsis>
-      </refsynopsisdiv>
-      <refsect1>
-         <title>Description</title>
-         <para>
-            This class implements a wait queue for threads.  A thread can
-            place itself in a wait queue and then be awakened by another thread,
-            or by a timeout on the wait itself.
-         </para>
-         <para>
-         </para>
-      </refsect1>
-      <refsect1>
-         <title>
-            Public member functions
-         </title>
-        <constructorsynopsis>
-            <methodname>Synchronizable</methodname><void />
-        </constructorsynopsis>
-        <para>
-            Creates a thread wait queue.
-        </para>
-        <destructorsynopsis>
-            <modifier>virtual</modifier> <methodname>~Synchronizable()</methodname>
-                                         <void />
-        </destructorsynopsis>
-        <para>
-            Destroys a thread wait queue.
-        </para>
-        <methodsynopsis>
-            <type>void</type> <methodname>waitFor</methodname>
-                              <void />
-        </methodsynopsis>
-        <para>
-            Waits for an unbounded length of time.  The method completes
-            when either the calling thread is at the head of the wait queue
-            and another thread invokes the
-            <methodname>notify</methodname>, member or another thread invokes
-            the
-            <methodname>notifyAll</methodname> member function.
-        </para>
-        <methodsynopsis>
-            <type>void</type> <methodname>waitFor</methodname>
-            <methodparam>
-                <type>long</type> <parameter>timeout</parameter>
-            </methodparam>
-        </methodsynopsis>
-        <para>
-            Waits as above, but for at most
-            <parameter>timeout</parameter> seconds.  In the current implementation,
-            it is not possible to distinguish between a wait that times out
-            and one that completes due to notification.
-        </para>
-        <methodsynopsis>
-            <type>void</type> <methodname>waitFor</methodname>
-            <methodparam>
-                <type>long</type> <parameter>seconds</parameter>
-            </methodparam>
-            <methodparam>
-                <type>int</type> <parameter>nanoseconds</parameter>
-            </methodparam>
-        </methodsynopsis>
-        <para>
-            Waits as above, but for <parameter>seconds</parameter> seconds and
-            at least an additional <parameter>nanoseconds</parameter> nanoseconds,
-            or until notification awakens the thread.
-        </para>
-        <methodsynopsis>
-            <type>void</type> <methodname>notify</methodname>
-                              <void />
-        </methodsynopsis>
-        <para>
-            Wakes up the thread that least recently entered one of the wait
-            functions and has not yet timed out.
-        </para>
-        <methodsynopsis>
-            <type>void</type> <methodname>notifyAll</methodname>
-                              <void />
-        </methodsynopsis>
-        <para>
-            Awakens all of the threads that are currently blocked on this
-            object.
-        </para>
-      </refsect1>
-   </refentry>
-
-
-    <refentry id="manpage.syncguard">
-      <refmeta>
-         <refentrytitle>SyncGuard</refentrytitle>
-         <manvolnum>3daq</manvolnum>
-      </refmeta>
-      <refnamediv>
-         <refname>SyncGuard</refname>
-	 <refpurpose>Provide Critical Regions, Monitors</refpurpose>
-      </refnamediv>
-      
-      <refsynopsisdiv>
-         <programlisting>
-#include &lt;SyncGuard.h&gt;
-         </programlisting>
-         <classsynopsis>
-            <ooclass><classname>SyncGuard</classname></ooclass>
-            <constructorsynopsis>
-                <methodname>SyncGuard()</methodname>
-            </constructorsynopsis>
-            <constructorsynopsis>
-                <methodname>SyncGuard</methodname>
-                <methodparam>
-                    <type>Synchronizable&amp;</type> <parameter>syncer</parameter>
-                </methodparam>
-            </constructorsynopsis>
-            <constructorsynopsis>
-                <methodname>SyncGuard</methodname>
-                <methodparam>
-                    <type>Synchronizable&amp;</type> <parameter>syncer</parameter>
-                </methodparam>
-                <methodparam>
-                    <type>bool</type> <parameter>tryonly</parameter>
-                </methodparam>
-            </constructorsynopsis>
-            <destructorsynopsis>
-                <modifier>virtual</modifier> <methodname>~SyncGuard</methodname>
-                                             <void />
-            </destructorsynopsis>
-            <methodsynopsis>
-                <type>dshwrapthread_t</type> <methodname>getOwner</methodname>
-                                             <void />
-            </methodsynopsis>
-
-         </classsynopsis>
-        <programlisting>
-Macros:
-#define sync_self
-#define sync_begin(s)
-#define sync_begin2(t,s)
-#define sync_end
-
-
-#define sync_trybegin(s)
-#define sync_trybegin2(t,s)
-#define sync_tryend
-
-#define sync_global_begin(t)
-#define sync_global_end
-
-        </programlisting>
-      </refsynopsisdiv>
-      <refsect1>
-         <title>Description</title>
-         <para>
-            The
-            <classname>SyncGuard</classname> class uses a
-            <classname>Synchronizable</classname> object to create
-            a critical region, or monitor.  Both of these synchronization
-            primitives are mechanisms that ensure that only one thread can
-            execute a guarded code segment at a time.
-         </para>
-         <para>
-            Creating a
-            <classname>SynchGuard</classname>
-            on a synchronizable object locks the guard.  Destroying the
-            object releases the guard.  You can create more than one
-            <classname>SyncGuard</classname> on a single
-            <classname>Synchronizable</classname> object, and typically will.
-         </para>
-         <para>
-            The simplest use of
-            <classname>SynchGuard</classname> is via its macros.
-         </para>
-         <para>
-            The NSCLDAQ threading system creates a global
-            <classname>Synchronizable</classname>
-            object that is used by all of the locking macros and constructors that
-            don't take an explicit parameter.
-         </para>
-      </refsect1>
-      <refsect1>
-         <title>
-            Public member functions
-         </title>
-            <constructorsynopsis>
-                <methodname>SyncGuard()</methodname>
-            </constructorsynopsis>
-            <para>
-                Constructs a synchronization guard that uses the global
-                <classname>Syncrhonizable</classname> to perform
-                the synchronization.
-            </para>
-            <constructorsynopsis>
-                <methodname>SyncGuard</methodname>
-                <methodparam>
-                    <type>Synchronizable&amp;</type> <parameter>syncer</parameter>
-                </methodparam>
-            </constructorsynopsis>
-            <para>
-                Creates a
-                <classname>SyncGuard</classname>
-                that uses <parameter>syncer</parameter>
-                as its synchronization object.
-            </para>
-            <constructorsynopsis>
-                <methodname>SyncGuard</methodname>
-                <methodparam>
-                    <type>Synchronizable&amp;</type> <parameter>syncer</parameter>
-                </methodparam>
-                <methodparam>
-                    <type>bool</type> <parameter>tryonly</parameter>
-                </methodparam>
-            </constructorsynopsis>
-            <para>
-                Same as above, however if <parameter>tryonly</parameter> is
-                true, and <parameter>syncer</parameter> is already locked, the thread continues
-                execution.
-            </para>
-            <destructorsynopsis>
-                <modifier>virtual</modifier> <methodname>~SyncGuard</methodname>
-                                             <void />
-            </destructorsynopsis>
-            <para>
-                Destroys the guard, releasing the synchronization object.
-            </para>
-            <methodsynopsis>
-                <type>dshwrapthread_t</type> <methodname>getOwner</methodname>
-                                             <void />
-            </methodsynopsis>
-            <para>
-                Returns the id of the thread that owns the synchronization
-                object used by a synchronization guard.  One use of this is to
-                do a tryonly creation and then check to see if the running thread
-                owns the object (indicating the try succeeded).
-            </para>
-         <formalpara>
-            <title>
-                Macros
-            </title>
-            <para>
-                The macros below simplify the creation of critical segments
-                of code.
-            </para>
-         </formalpara>
-         <funcsynopsis>
-            <funcprototype><funcdef>void <function>sync_self</function></funcdef>
-                           <void />
-            </funcprototype>
-         </funcsynopsis>
-         <para>
-            This macro is intended for use within an object that is
-            derived from a
-            <classname>Synchronizable</classname>.  It locks the
-            current object.
-         </para>
-         <funcsynopsis>
-            <funcprototype><funcdef>void <function>sync_begin</function></funcdef>
-                <paramdef>
-                    <parameter>Synchronizable&amp; s</parameter>
-                </paramdef>
-            </funcprototype>
-         </funcsynopsis>
-         <para>
-            Starts a a critical region that uses
-            <parameter>s</parameter>
-            to synchronize access.
-        </para>
-        <funcsynopsis>
-            <funcprototype><funcdef>void<function>sync_begin2</function></funcdef>
-            <paramdef>
-                <parameter>t</parameter>
-            </paramdef>
-            <paramdef>
-                <parameter>Synchronizable&amp; s</parameter>
-            </paramdef>
-            </funcprototype>
-        </funcsynopsis>
-        <para>
-            Same as <function>sync_begin</function> but
-            <parameter>t</parameter> is appended to the name of the temporary
-            <classname>Syncrhonizable</classname> the macro creates.
-        </para>
-        <funcsynopsis>
-            <funcprototype><funcdef>void <function>sync_end</function></funcdef>
-                                         <void />
-            </funcprototype>
-        </funcsynopsis>
-        <para>
-            Marks the end of a critical section that was begun with
-            one of the sync macros above.
-        </para>
-        <funcsynopsis>
-            <funcprototype><funcdef> void <function>sync_trybegin</function></funcdef>
-            <paramdef><parameter>Synchronizable&amp; s</parameter></paramdef>
-            </funcprototype>
-        </funcsynopsis>
-        <para>
-            This macro creates a temporary
-            <classname>SynchGuard</classname> object constructed on
-            <parameter>s</parameter>.
-            Non-blocking access is to the guard is attempted.  If successful,
-            the code that follows the macro up until the next
-            <function>sync_tryend</function> macro invocation is executed.
-            If access to the guard could not be gotten without blocking, the
-            code will not be executed.
-        </para>
-        <funcsynopsis>
-            <funcprototype><funcdef> void <function>sync_trybegin2</function></funcdef>
-            <paramdef>
-                <parameter>t</parameter>
-            </paramdef>
-            <paramdef>
-                <parameter>Synchronizable&amp; s</parameter>
-            </paramdef>
-            </funcprototype>
-        </funcsynopsis>
-        <para>
-            This macro behaves the same as
-            <function>sync_trybegin2</function>, however the parameter
-            <parameter>t</parameter> is used to construct the name of the
-            <classname>SyncGuard</classname> object used by the macro.
-        </para>
-        <funcsynopsis>
-            <funcprototype><funcdef>void <function>sync_tryend</function></funcdef>
-                        <void />
-            </funcprototype>
-        </funcsynopsis>
-        <para>
-           Marks the end of a block of code that was synchronized using the
-           <function>sync_trybegin*</function> macros.
-        </para>
-        <funcsynopsis>
-            <funcprototype><funcdef>void <function>sync_global_begin</function></funcdef>
-            <paramdef>
-                <parameter>t</parameter>
-            </paramdef>
-	    </funcprototype>
-        </funcsynopsis>
-        <para>
-            The NSCLDAQ thread synchronization library creates a global
-            <classname>Synchronizable</classname>
-            object.  This can do process wide synchronization on  a coarse grained
-            level.
-            <function>sync_global_begin</function> constructs a
-            temporary
-            <classname>SyncGuard</classname> on that object and locks it.
-            The <parameter>t</parameter> paramter is used to construct the name
-            of the guard object.
-        </para>
-        <funcsynopsis>
-            <funcprototype><funcdef>void sync_global_end</funcdef>
-            <void />
-	    </funcprototype>
-        </funcsynopsis>
-        <para>
-            Destroys the
-            <classname>SyncGuard</classname> created by lexically most recent
-            <function>sync_global_begin</function> macro.  This releases the
-            synchronization object for other threads.
-        </para>
-      </refsect1>
-   </refentry>
-	 <refentry id="manpage.cmutex">
-       <refmeta>
-          <refentrytitle id="manpage.cmutex-title">CMutex</refentrytitle>
-          <manvolnum>3daq</manvolnum>
-       </refmeta>
-       <refnamediv>
-          <refname>CMutex</refname>
-          <refpurpose>C++ encapsulation of pthread mutexes.</refpurpose>
-       </refnamediv>
-       
-       <refsynopsisdiv>
-        <synopsis>
-            #include &lt;CMutex.h&gt;
-            class <ooclass><classname>CMutexAttr</classname></ooclass> {
-            <methodsynopsis>
-                <modifier></modifier>
-                <type> void </type>
-                <methodname>setShared</methodname>
-                <void />
-                
-                <modifier></modifier>
-            </methodsynopsis>
-            <methodsynopsis>
-                <modifier></modifier>
-                <type>void </type>
-                <methodname>setUnshared</methodname>
-                <void />
-                <modifier></modifier>
-            </methodsynopsis>
-            <methodsynopsis>
-                <modifier></modifier>
-                <type>bool </type>
-                <methodname>isShareable</methodname>
-                <void />
-                <modifier></modifier>
-            </methodsynopsis>
-            <methodsynopsis>
-                <modifier></modifier>
-                <type>void </type>
-                <methodname>setType</methodname>
-                <methodparam>
-                    <type>int</type><parameter> type</parameter>
-                </methodparam>
-                <modifier></modifier>
-            </methodsynopsis>
-            <methodsynopsis>
-                <modifier></modifier>
-                <type>int  </type>
-                <methodname>getType</methodname>
-                <void />
-                <modifier></modifier>
-            </methodsynopsis>  
-};
-        class <ooclass><classname>CMutex</classname></ooclass> {
-           <constructorsynopsis>
-          <methodname>CMutex</methodname>
-          <void />
-           </constructorsynopsis>
-           <constructorsynopsis>
-          <methodname>CMutex</methodname>
-          <methodparam>
-            <type>pthread_mutexattr_t&amp;</type><parameter> attributes</parameter>
-          </methodparam>
-           </constructorsynopsis>
-           <constructorsynopsis>
-          <methodname>CMutex</methodname>
-          <methodparam>
-            <type>CMutexAttr&amp;</type><parameter> attributes</parameter>
-          </methodparam>
-           </constructorsynopsis>
-           <methodsynopsis>
-               <modifier></modifier>
-               <type>void</type>
-               <methodname> lock</methodname>
-               <void />
-               <modifier></modifier>
-           </methodsynopsis>
-           <methodsynopsis>
-               <modifier></modifier>
-               <type>bool </type>
-               <methodname>trylock</methodname>
-               <void />
-               <modifier></modifier>
-           </methodsynopsis>  
-            <methodsynopsis>
-                <modifier></modifier>
-                <type>void </type>
-                <methodname>unlock</methodname>
-                <void />
-                <modifier></modifier>
-            </methodsynopsis>  
-        
-};
-
-        </synopsis>
-       </refsynopsisdiv>
-       <refsect1>
-          <title>DESCRIPTION</title>
-          <para>
-            The pthreads threading library provides several synchorization primitives.
-            The simplest is a Mutual Exclusion (Mutex) primitive.  A mutex can
-            be used as a guard for critical regions of code (critical regions
-            of code are sections of code that are shared between threads but which
-            can only safely be executed by one thread at a time). Or for guards
-            of data structure arguments that are not inherently thread-atomic.
-          </para>
-          <para>
-            A mutex can be <firstterm>locked</firstterm> by one thread at a time,
-            if a thread attempts to lock a mutex it will block until the
-            mutex is unlocked.  A locked mutex can be unlocked only by the
-            thread that has it locked.
-          </para>
-          <para>
-            Linux mutexes come in a three flavors; <literal>PTHREAD_MUTEX_FAST_NP</literal>
-            which have very little error checking associated with them and
-            once locked may not be locked again the same thread <literal>PTHREAD_MUTEX_RECURSIVE_NP</literal>
-            which can be thought of as a counting mutex (the same thread can lock
-            the mutex several times, and to actually unlock the mutex it must
-            be unlocked as many times as it was locked).  <literal>PTHREAD_MUTEX_ERRORCHECK_NP</literal>
-            mutexes have extensive error checking at the cost of performance.
-            The NP in these symbols imply that these types are not POSIX standard.
-          </para>
-            <para>
-                Mutexes may also have sharing attributes.  A shared mutex
-                can live in a shared memory section that is in the address
-                space of several processes and can synchrnoize between processes
-                that have access to the Mutex, while an unshared mutex can
-                only synchronize threads within the same process.
-            </para>
-       </refsect1>
-       <refsect1>
-          <title>
-         METHODS
-          </title>
-          <variablelist>
-            <varlistentry>
-                <term>
-                    <constructorsynopsis>
-                   <methodname>CMutex</methodname>
-                   <void />
-                    </constructorsynopsis>
-                </term>
-                <listitem>
-                    <para>
-                        Constructs a mutex with default attributes.
-                    </para>
-                </listitem>
-            </varlistentry>
-            <varlistentry>
-                <term>
-                    <constructorsynopsis>
-                   <methodname>CMutex</methodname>
-                   <methodparam>
-                     <type>pthread_mutexattr_t&amp;</type><parameter> attributes</parameter>
-                   </methodparam>
-                    </constructorsynopsis>
-                </term>
-                <listitem>
-                    <para>
-                        Constructs a mutex with the attributes defined by the
-                        raw pthread <parameter>attributes</parameter> parameter.
-                    </para>
-                </listitem>
-            </varlistentry>
-            <varlistentry>
-                <term>
-                    <constructorsynopsis>
-                   <methodname>CMutex</methodname>
-                   <methodparam>
-                     <type>CMutexAttr&amp;</type><parameter> attributes</parameter>
-                   </methodparam>
-                    </constructorsynopsis>
-                </term>
-                <listitem>
-                    <para>
-                        Constructs a mutex with the attributes defined by the
-                        <classname>CMutexAttr</classname> encapsualted
-                        <parameter>attributes</parameter>.  See
-                        <literal>PUBLIC VARIABLES, TYPES and CONSTANTS</literal>
-                        below for more information about <classname>CMutexAttr</classname>
-                        objects.
-                    </para>
-                </listitem>
-            </varlistentry>
-            <varlistentry>
-                <term>
-                    <methodsynopsis>
-                        <modifier></modifier>
-                        <type>void</type>
-                        <methodname> lock</methodname>
-                        <void />
-                        <modifier></modifier>
-                    </methodsynopsis>
-                </term>
-                <listitem>
-                    <para>
-                        Locks the mutex.  If the mutex is currently locked
-                        by another thread, the calling thread is placed at the
-                        back of the mutex wait queue and blocked until it is its
-                        turn to obtain the lock.
-                    </para>
-                    <para>
-                        If the thread is already locked by the calling thread,
-                        and the mutex is a recursive mutex, the lock count is
-                        incremented and the method returns immediately.  If,
-                        in this case, the mutex is not a recursive mutex, the
-                        method behavior is not defined.
-                    </para>
-                </listitem>
-            </varlistentry>
-            <varlistentry>
-                <term>
-                    <methodsynopsis>
-                        <modifier></modifier>
-                        <type>bool </type>
-                        <methodname>trylock</methodname>
-                        <void />
-                        <modifier></modifier>
-                    </methodsynopsis>
-                </term>
-                <listitem>
-                    <para>
-                        Attempts to lock the mutex.  If successful,
-                        the method returns <literal>true</literal> and the
-                        thread holds the mutex lock.   If the mutex is already
-                        locked by another thread, returns <literal>false</literal>
-                        but does not block.
-                    </para>
-                    <para>
-                        See <methodname>lock</methodname> for behavior if the
-                        mutex is already locked by the calling thread.
-                    </para>
-                </listitem>
-            </varlistentry>
-            <varlistentry>
-                <term>
-                     <methodsynopsis>
-                         <modifier></modifier>
-                         <type>void </type>
-                         <methodname>unlock</methodname>
-                         <void />
-                         <modifier></modifier>
-                     </methodsynopsis>
-                </term>
-                <listitem>
-                    <para>
-                        Unlocks the mutex.  To call this, the thread must hold
-                        the lock.
-                    </para>
-                    <para>
-                        If the mutex is not recursive and there
-                        is are threads blocked on the mutex, the one blocked
-                        longest ago is atomically granted the mutex and scheduled
-                        to run.  Note that scheduling the process to run does not
-                        mean the thread immediately runs.
-                    </para>
-                    <para>
-                        If the mutex is recursive, the lock count is decremented
-                        and, if zero, the mutex is released by the thread.
-                        If the mutex is released, and there are thread blocked on
-                        the mutex, the one blocked
-                        longest ago is atomically granted the mutex and scheduled
-                        to run.
-                    </para>
-                </listitem>
-            </varlistentry>
-          </variablelist>
-       </refsect1>
-        <refsect1>
-           <title>PUBLIC VARIABLES, TYPES and CONSTANTS</title>
-           <para>
-            Mutex attributes can be set at construction time.  This is done
-            either by configuring a raw <type>pthread_mutexattr_t</type> and
-            configuring it via the normal pthread functions, or by creating a
-            <classname>CMutexAttr</classname> object and using its methods to
-            configuring it.
-            <classname>CMutex</classname> has constructors that accept references
-            to either object and use those references to set the attributes of the
-            pthread mutex it wraps.
-           </para>
-           <para>
-            Below are methods defined <classname>CMutexAttr</classname> objects.
-           </para>
-           <variablelist>
-            <varlistentry>
-                <term>
-                    <methodsynopsis>
-                        <modifier></modifier>
-                        <type> void </type>
-                        <methodname>setShared</methodname>
-                        <void />                
-                        <modifier></modifier>
-                    </methodsynopsis>
-                </term>
-                <listitem>
-                    <para>
-                        Sets the attribute such that a created mutex can be shared
-                         between processes.
-                    </para>
-                </listitem>
-            </varlistentry>
-            <varlistentry>
-                <term>
-                    <methodsynopsis>
-                        <modifier></modifier>
-                        <type>void </type>
-                        <methodname>setUnshared</methodname>
-                        <void />
-                        <modifier></modifier>
-                    </methodsynopsis>
-                </term>
-                <listitem><para>
-                    Sets the attributes such that a created mutex must be
-                    process private.
-                    </para></listitem>
-            </varlistentry>
-            <varlistentry>
-                <term>
-                    <methodsynopsis>
-                        <modifier></modifier>
-                        <type>bool </type>
-                        <methodname>isShareable</methodname>
-                        <void />
-                        <modifier></modifier>
-                    </methodsynopsis>
-                </term>
-                <listitem><para>
-                    Returns <literal>true</literal> if the attributes would create
-                    a shareable mutex.
-                    </para></listitem>
-            </varlistentry>
-            <varlistentry>
-                <term>
-                    <methodsynopsis>
-                        <modifier></modifier>
-                        <type>void </type>
-                        <methodname>setType</methodname>
-                        <methodparam>
-                            <type>int</type><parameter> type</parameter>
-                        </methodparam>
-                        <modifier></modifier>
-                    </methodsynopsis>
-                </term>
-                <listitem><para>
-                    Sets the mutex <parameter>type</parameter> see
-                    <literal>DESCRIPTION</literal> above for legal values
-                    for the <parameter>type</parameter> parameter.
-                    </para></listitem>
-            </varlistentry>
-            <varlistentry>
-                <term>
-                
-                    <methodsynopsis>
-                        <modifier></modifier>
-                        <type>int  </type>
-                        <methodname>getType</methodname>
-                        <void />
-                        <modifier></modifier>
-                    </methodsynopsis>  
-                </term>
-                <listitem><para>
-                    Returns the current type for the attribute block.
-                    </para></listitem>
-            </varlistentry>
-           </variablelist>
-        </refsect1>
-     </refentry>     
-<refentry id="daq3_critical_section">
-  <refentryinfo>
-    <author>
-        <personname>
-            <firstname>Ron</firstname>
-            <surname>Fox</surname>
-        </personname>
-    </author>
-    <productname>NSCLDAQ</productname>
-    <productnumber></productnumber>
-  </refentryinfo>
-  <refmeta>
-     <refentrytitle id='daq3_critical_setion_title'>CriticalSection</refentrytitle>
-     <manvolnum>3daq</manvolnum>
-         <refmiscinfo class='empty'></refmiscinfo>
-  </refmeta>
-  <refnamediv>
-     <refname>CriticalSection</refname>
-     <refpurpose>Simple, safe critical section</refpurpose>
-  </refnamediv>
-  
-  <refsynopsisdiv>
-   <synopsis>
-#include &lt;CMutex.h&gt;
-       <ooclass><classname>CriticalSection</classname></ooclass>
-      <constructorsynopsis>
-     <methodname>CriticalSection</methodname>
-     <methodparam>
-        <type>CMutex&amp;</type> <parameter>mutex</parameter>
-     </methodparam>
-      </constructorsynopsis>
-   </synopsis>
-  </refsynopsisdiv>
-  <refsect1>
-     <title>DESCRIPTION</title>
-     <para>
-        Implements an easy to use critical section on top of a mutex.
-        To use, simply construct the CriticalSection object in the block
-        that needs synchronization. The constructor will lock the mutex and unlock
-        it when destroyed (when the block is exited)
-     </para>
-  </refsect1>
-  <refsect1>
-     <title>
-    EXAMPLE
-     </title>
-     <informalexample>
-        <programlisting>
-#include &lt;CMutex.h&gt;
-...
-
-CMutex guard;
-...
-{
-    CriticalSection s(guard);                 // Locks guard
-    ...
-    throw someException;                    // unlocks guard.
-    ...
-    
-}                                           // unlocks guard.
-
-        </programlisting>
-     </informalexample>
-   </refsect1>
-</refentry>     
-	 <refentry id="manpage.ccondition">
-       <refmeta>
-          <refentrytitle id="manpage.ccondition-title">CCondition</refentrytitle>
-          <manvolnum>3daq</manvolnum>
-       </refmeta>
-       <refnamediv>
-          <refname>CCondition</refname>
-          <refpurpose>Encapsulate POSIX condition variables.</refpurpose>
-       </refnamediv>
-       
-       <refsynopsisdiv>
-        <synopsis>
-            #include &lt;CCondition.h&gt;
-            struct <ooclass><classname>CConditionAttributes</classname></ooclass> {
-            <methodsynopsis>
-                <modifier></modifier>
-                <type>void </type>
-                <methodname>setShared</methodname>
-                <void />
-            </methodsynopsis>
-            <methodsynopsis>
-                <modifier></modifier>
-                <type>void </type>
-                <methodname>setUnshared</methodname>
-                <void />
-            </methodsynopsis>
-            <methodsynopsis>
-                <modifier></modifier>
-                <type>bool </type>
-                <methodname>isShared</methodname>
-                <void />
-            </methodsynopsis>
-            
-            class <ooclass><classname>CConditionVariable</classname></ooclass> {
-           <constructorsynopsis>
-                <methodname>CConditionVariable</methodname>
-                <void />
-            </constructorsynopsis>
-           <constructorsynopsis>
-                <methodname>CConditionVariable</methodname>
-                <methodparam>
-                    <type>pthread_condattr_t&amp;</type><parameter> attr</parameter>
-                </methodparam>
-            </constructorsynopsis>
-           <constructorsynopsis>
-                <methodname>CConditionVariable</methodname>
-                <methodparam>
-                    <type>CConditionAttributes&amp;</type><parameter> attr</parameter>
-                </methodparam>
-            </constructorsynopsis>
-            <methodsynopsis>
-                <modifier></modifier>
-                <type>void </type>
-                <methodname>signal</methodname>
-                <void />
-            </methodsynopsis>  
-            <methodsynopsis>
-                <modifier></modifier>
-                <type>void </type>
-                <methodname>broadcast</methodname>
-                <void />
-            </methodsynopsis>
-            <methodsynopsis>
-                <modifier></modifier>
-                <type>bool </type>
-                <methodname>timedwait</methodname>
-                <methodparam>
-                    <type>CMutex&amp;</type><parameter> mutex</parameter>
-                </methodparam>
-                <methodparam>
-                    <modifier>const</modifier><type> struct timespec*</type>
-                    <parameter>abstime</parameter>
-                </methodparam>
-            </methodsynopsis>  
-            <methodsynopsis>
-                <modifier></modifier>
-                <type>bool </type>
-                <methodname>timedwait</methodname>
-                <methodparam>
-                    <type>pthread_mutex_t*</type><parameter> mutex</parameter>
-                </methodparam>
-                <methodparam>
-                    <modifier>const</modifier><type> struct timespec*</type>
-                    <parameter>abstime</parameter>
-                </methodparam>
-            </methodsynopsis>
-            <methodsynopsis>
-                <modifier></modifier>
-                <type>bool </type>
-                <methodname>timedwait</methodname>
-                <methodparam>
-                    <type>CMutex&amp;</type><parameter> mutex</parameter>
-                </methodparam>
-                <methodparam>
-                    <type>int</type><parameter>milliseconds</parameter>
-                </methodparam>
-            </methodsynopsis>
-            <methodsynopsis>
-                <modifier></modifier>
-                <type>bool </type>
-                <methodname>timedwait</methodname>
-                <methodparam>
-                    <type>pthread_mutex_t*</type><parameter> mutex</parameter>
-                </methodparam>
-                <methodparam>
-                    <type>int</type><parameter> milliseconds</parameter>
-                </methodparam>
-                <exceptionname></exceptionname>
-                <modifier></modifier>
-            </methodsynopsis>
-            <methodsynopsis>
-                <modifier></modifier>
-                <type>void </type>
-                <methodname>wait</methodname>
-                <methodparam>
-                    <type>CMutex&amp;</type><parameter> mutex</parameter>
-                </methodparam>
-                
-            </methodsynopsis>  
-            <methodsynopsis>
-                <modifier></modifier>
-                <type>void </type>
-                <methodname>wait</methodname>
-                <methodparam>
-                    <type>pthread_mutex_t*</type><parameter> mutex</parameter>
-                </methodparam>
-                <exceptionname></exceptionname>
-                <modifier></modifier>
-            </methodsynopsis>
-};
-        </synopsis>
-       </refsynopsisdiv>
-       <refsect1>
-          <title>DESCRIPTION</title>
-          <para>
-            This class encapsulates POSIX pthread condition variables.  A condition
-            variable allows a thread to atomically wait for another thread to
-            signal a condition.  Condition variables are used in conjunction
-            with mutexes as follows (once the mutex and condition variable are created):
-          </para>
-          <orderedlist>
-            <listitem><para>
-                Thread 1 takes the mutex.
-                </para></listitem>
-            <listitem><para>
-                Thread 1 performs one of the wait operations.  The condition
-                variable atomically releases the mutex and blocks the thread
-                on the condition varaible.
-                </para></listitem>
-            <listitem><para>
-                Thread 2 locks the same mutext (associated with the condition
-                variable).
-                </para></listitem>
-            <listitem><para>
-                Thread 2 signals to wake the next thread blocked on the condition
-                or broadcasts to wake all blocked threads.  At this time,
-                Thread 1's condition variable block is completed and the operating
-                system attempts to acquire the mutex which keeps thread 1 blocked.
-                </para></listitem>
-            <listitem><para>
-                Thread 2 unlocks the mutex.  At this time, Thread 1 gains the
-                mutex lock and becomes unblocked.
-                </para></listitem>
-            <listitem><para>
-                Thread 2 releases its mutex lock.
-                </para></listitem>
-          </orderedlist>
-          <para>
-            This class is intended to be used either with raw pthread mutexes
-            <type>pthread_mutex_t*</type> and
-            The <classname>CMutex</classname> class wrapper for pthread mutexes.
-          </para>
-       </refsect1>
-       <refsect1>
-          <title>
-         METHODS
-          </title>
-          <variablelist>
-            <varlistentry>
-                <term>
-                    <constructorsynopsis>
-                         <methodname>CConditionVariable</methodname>
-                         <void />
-                     </constructorsynopsis>
-                </term>
-                <listitem>
-                    <para>
-                        Constructs a condition variable with the default
-                        attrributes.
-                    </para>
-                </listitem>
-            </varlistentry>
-            <varlistentry>
-                <term>
-                    <constructorsynopsis>
-                         <methodname>CConditionVariable</methodname>
-                         <methodparam>
-                             <type>pthread_condattr_t&amp;</type><parameter> attr</parameter>
-                         </methodparam>
-                     </constructorsynopsis>
-                </term>
-                <listitem>
-                    <para>
-                        Constructs a condition variable with attributes defined by
-                        the raw pthreads condition variable <parameter>attr</parameter>
-                        as its attributes.
-                    </para>
-                </listitem>
-            </varlistentry>
-            <varlistentry>
-                <term>
-                    <constructorsynopsis>
-                         <methodname>CConditionVariable</methodname>
-                         <methodparam>
-                             <type>CConditionAttributes&amp;</type><parameter> attr</parameter>
-                         </methodparam>
-                     </constructorsynopsis>
-                </term>
-                <listitem>
-                    <para>
-                        Constructs a condition variable with attributes set by
-                        the <classname>CConditionAttrbiutes</classname> <parameter>attr</parameter>
-                        parameter.
-                    </para>
-                </listitem>
-            </varlistentry>
-            <varlistentry>
-                <term>
-                     <methodsynopsis>
-                         <modifier></modifier>
-                         <type>void </type>
-                         <methodname>signal</methodname>
-                         <void />
-                     </methodsynopsis>
-                </term>
-                <listitem>
-                    <para>
-                        Signals the condition variable.  The calling thread must
-                        have a lock on the mutex associated with the waits on
-                        the condition variable.  One thread will be released from
-                        condition wait (however it will still be waiting to obtain
-                        the mutext lock).
-                    </para>
-                </listitem>
-            </varlistentry>
-            <varlistentry>
-                <term>  
-                     <methodsynopsis>
-                         <modifier></modifier>
-                         <type>void </type>
-                         <methodname>broadcast</methodname>
-                         <void />
-                     </methodsynopsis>
-                </term>
-                <listitem>
-                    <para>
-                        Broadcasts a condition variable.  This is the same as
-                        <methodname>signal</methodname> except all waiting
-                        threads are released from condition wait and attempt
-                        to acquire the associated mutex.
-                    </para>
-                </listitem>
-            </varlistentry>
-            <varlistentry>
-                <term>
-                     <methodsynopsis>
-                         <modifier></modifier>
-                         <type>bool </type>
-                         <methodname>timedwait</methodname>
-                         <methodparam>
-                             <type>CMutex&amp;</type><parameter> mutex</parameter>
-                         </methodparam>
-                         <methodparam>
-                             <modifier>const</modifier><type> struct timespec*</type>
-                             <parameter>abstime</parameter>
-                         </methodparam>
-                     </methodsynopsis>
-                </term>
-                <listitem>
-                    <para>
-                        Waits on the condition variable until either the condition
-                        variable is signalled (or broadcast), or until the absolute
-                        time specified by <parameter>abstime</parameter> is
-                        reached.  The thread must be holding the <parameter>mutex</parameter>
-                        to call this.
-                    </para>
-                    <para>
-                        If the condition variable was signalled before the timeout,
-                        <literal>true</literal> is returned and the thread is
-                        holding the <parameter>mutex</parameter>.
-                        If the wait timed out, the method returns
-                        <literal>false</literal> and the thread is not holding
-                        the mutex.
-                    </para>
-                </listitem>
-            </varlistentry>
-            <varlistentry>
-                <term>  
-                     <methodsynopsis>
-                         <modifier></modifier>
-                         <type>bool </type>
-                         <methodname>timedwait</methodname>
-                         <methodparam>
-                             <type>pthread_mutex_t*</type><parameter> mutex</parameter>
-                         </methodparam>
-                         <methodparam>
-                             <modifier>const</modifier><type> struct timespec*</type>
-                             <parameter>abstime</parameter>
-                         </methodparam>
-                     </methodsynopsis>
-                </term>
-                <listitem>
-                    <para>
-                        This is the same as the previous function however
-                        the <parameter>mutex</parameter> parameter is a raw
-                        posix mutex rather than one wrapped in a
-                        <classname>CMutex</classname> object.
-                    </para>
-                </listitem>
-            </varlistentry>
-            <varlistentry>
-                <term>
-                     <methodsynopsis>
-                         <modifier></modifier>
-                         <type>bool </type>
-                         <methodname>timedwait</methodname>
-                         <methodparam>
-                             <type>CMutex&amp;</type><parameter> mutex</parameter>
-                         </methodparam>
-                         <methodparam>
-                             <type>int</type><parameter>milliseconds</parameter>
-                         </methodparam>
-                     </methodsynopsis>
-                     <methodsynopsis>
-                         <modifier></modifier>
-                         <type>bool </type>
-                         <methodname>timedwait</methodname>
-                         <methodparam>
-                             <type>pthread_mutex_t*</type><parameter> mutex</parameter>
-                         </methodparam>
-                         <methodparam>
-                             <type>int</type><parameter> milliseconds</parameter>
-                         </methodparam>
-                         <exceptionname></exceptionname>
-                         <modifier></modifier>
-                     </methodsynopsis>
-                </term>
-                <listitem>
-                    <para>
-                        Same as above, however the timeout
-                        is specified in milliseconds from the time of the call.
-                    </para>
-                </listitem>
-            </varlistentry>
-            <varlistentry>
-                <term>
-                     <methodsynopsis>
-                         <modifier></modifier>
-                         <type>void </type>
-                         <methodname>wait</methodname>
-                         <methodparam>
-                             <type>CMutex&amp;</type><parameter> mutex</parameter>
-                         </methodparam>
-                         
-                     </methodsynopsis>  
-                     <methodsynopsis>
-                         <modifier></modifier>
-                         <type>void </type>
-                         <methodname>wait</methodname>
-                         <methodparam>
-                             <type>pthread_mutex_t*</type><parameter> mutex</parameter>
-                         </methodparam>
-                         <exceptionname></exceptionname>
-                         <modifier></modifier>
-                     </methodsynopsis>
-                </term>
-                <listitem>
-                    <para>
-                        Waits for the mutex without any bound on the timet the
-                        thread will block.
-                    </para>
-                </listitem>
-            </varlistentry>
-          </variablelist>
-       </refsect1>
-        <refsect1>
-           <title>PUBLIC VARIABLES, TYPES and CONSTANTS</title>
-           <para>
-                The behavior of pthread entities is controled by an attribute
-                block that is passed to the methods that create them.
-                <classname>CConditionAttributes</classname> is a struct that
-                wraps the <type>pthread_condattr_t</type> attribute block for
-                condition variables with methods that make it easy to set up the
-                block.
-           </para>
-            <variablelist>
-                <varlistentry>
-                    <term>
-                        <methodsynopsis>
-                            <modifier></modifier>
-                            <type>void </type>
-                            <methodname>setShared</methodname>
-                            <void />
-                        </methodsynopsis>
-                    </term>
-                    <listitem>
-                        <para>
-                            Sets the sharing attribute to:
-                            <literal>PTHREAD_PROCESS_SHARED</literal>.
-                        </para>
-                    </listitem>
-                </varlistentry>
-                <varlistentry>
-                    <term>
-                        <methodsynopsis>
-                            <modifier></modifier>
-                            <type>void </type>
-                            <methodname>setUnshared</methodname>
-                            <void />
-                        </methodsynopsis>
-                    </term>
-                    <listitem>
-                        <para>
-                            Sets the sharing attribute to:
-                            <literal>PTHREAD_PROCESS_PRIVATE
-                            </literal>
-                        </para>
-                    </listitem>
-                </varlistentry>
-                <varlistentry>
-                    <term>
-                        <methodsynopsis>
-                            <modifier></modifier>
-                            <type>bool </type>
-                            <methodname>isShared</methodname>
-                            <void />
-                        </methodsynopsis>
-                    </term>
-                    <listitem><para>
-                        Returns <literal>true</literal> if the sharing attribute
-                        is <literal>PTHREAD_PROCESS_SHARED</literal>
-                        </para></listitem>
-                </varlistentry>
-                
-           </variablelist>
-        </refsect1>
-     </refentry>
-<refentry id="manpage.gaurdedobject">
-  <refmeta>
-     <refentrytitle id='manpage.gaurdedobject-title'>CGaurdedObject</refentrytitle>
-     <manvolnum>3daq</manvolnum>
-  </refmeta>
-  <refnamediv>
-     <refname>CGaurdedObject</refname>
-     <refpurpose>Provide entry/exit guards for object critical regions.</refpurpose>
-  </refnamediv>
-  
-  <refsynopsisdiv>
-   <synopsis>
-    #include &lt;CGaurdedObject.h&gt;
-       <ooclass><classname> CGaurdedObject</classname></ooclass>
-      <constructorsynopsis>
-     <methodname>CGaurdedObject</methodname>
-     <void />
-     <exceptionname></exceptionname>
-      </constructorsynopsis>
-     <methodsynopsis>
-        <type>void</type>
-        <methodname>Enter</methodname>
-        <void />
-     </methodsynopsis>
-     <methodsynopsis>
-        <type>void</type> <methodname>Leave</methodname>
-        <void />
-     </methodsynopsis>
-   </synopsis>
-  </refsynopsisdiv>
-  <refsect1>
-     <title>DESCRIPTION</title>
-     <para>
-        This is a base class intended for objects that require
-        entry and exit synchronization gaurds for object wide
-        critical regions.
-     </para>
-  </refsect1>
-  <refsect1>
-     <title>
-    METHODS
-     </title>
-     <variablelist>
-        <varlistentry>
-            <term>
-                <constructorsynopsis>
-                <methodname>CGaurdedObject</methodname>
-                <void />
-                <exceptionname></exceptionname>
-                 </constructorsynopsis>
-            </term>
-            <listitem>
-                <para>
-                    Default constructor of the base class.
-                    This creates and initializes the mutex
-                    that will be used to synchronize across threads.
-                </para>
-                <para>
-                    Note that there is no public copy constructor
-                    for this class and therefore objects which extend this
-                    base class cannot, in practice be copy constructed.
-                </para>
-            </listitem>
-        </varlistentry>
-        <varlistentry>
-            <term>
-                <methodsynopsis>
-                   <type>void</type>
-                   <methodname>Enter</methodname>
-                   <void />
-                </methodsynopsis>
-            </term>
-            <listitem>
-                <para>
-                    Called to enter a critical region.  Only
-                    one thread at a time can be executing in the
-                    object past a call to <methodname>Enter</methodname>.
-                    This makes critical regions object wide.
-                </para>
-            </listitem>
-        </varlistentry>
-        <varlistentry>
-            <term>
-                <methodsynopsis>
-                   <type>void</type> <methodname>Leave</methodname>
-                   <void />
-                </methodsynopsis>
-            </term>
-            <listitem>
-                <para>
-                    Called to leave a critical region.  If there are
-                    threads blocked in a call to
-                    <methodname>Enter</methodname> (on any
-                    method in this object), one is selected to
-                    resume execution (at the mercy of the scheduler).
-                </para>
-            </listitem>
-        </varlistentry>
-        
-     </variablelist>
-  </refsect1>
-</refentry>     
-<refentry id="manpage.bufferqueue">
-  <refmeta>
-     <refentrytitle id='manpage.bufferqueue-title'>CBufferQueue</refentrytitle>
-     <manvolnum>3daq</manvolnum>
-  </refmeta>
-  <refnamediv>
-     <refname>CBufferQueue</refname>
-     <refpurpose>Templated class for safe inter-thread messaging.</refpurpose>
-  </refnamediv>
-  
-  <refsynopsisdiv>
-   <synopsis>
-    #include &lt;CBufferQueue.h&gt;
-    template&lt;class T&gt;
-
-
-       <ooclass><classname>
-        class CBufferQueue : public CGaurdedObject        
        </classname></ooclass>
       <constructorsynopsis>
      <methodname>CBufferQueue</methodname>
@@ -5462,5 +2730,6 @@
   </refsect1>
 </refentry>
 
->>>>>>> 8f55c73a
+
+
 <!-- /manpage -->