lib_LTLIBRARIES = libLicense.la
libLicense_la_SOURCES = CopyrightNotice.cpp

COMPILATION_FLAGS =  -I@top_srcdir@/base/headers @PIXIE_CPPFLAGS@
<<<<<<< HEAD
libLicense_la_CPPFLAGS = $(COMPILATION_FLAGS)
=======

libLicense_la_CXXFLAGS = $(COMPILATION_FLAGS) $(THREADCXX_FLAGS) $(AM_CXXFLAGS) 
>>>>>>> d990fadc


include_HEADERS = CopyrightNotice.h
libLicense_la_LDFLAGS =  -version-info $(SOVERSION) \
	-Wl,"-rpath-link=$(libdir)"	\
	$(THREADLD_FLAGS)

TESTS = ./test

noinst_PROGRAMS = test

test_SOURCES       = test.cpp

<<<<<<< HEAD
test_LDADD = libLicense.la
=======
test_LDADD = @builddir@/libLicense.la
>>>>>>> d990fadc

test_CXXFLAGS=$(COMPILATION_FLAGS)


EXTRA_DIST = copyrightnotice.xml<|MERGE_RESOLUTION|>--- conflicted
+++ resolved
@@ -2,12 +2,8 @@
 libLicense_la_SOURCES = CopyrightNotice.cpp
 
 COMPILATION_FLAGS =  -I@top_srcdir@/base/headers @PIXIE_CPPFLAGS@
-<<<<<<< HEAD
-libLicense_la_CPPFLAGS = $(COMPILATION_FLAGS)
-=======
 
 libLicense_la_CXXFLAGS = $(COMPILATION_FLAGS) $(THREADCXX_FLAGS) $(AM_CXXFLAGS) 
->>>>>>> d990fadc
 
 
 include_HEADERS = CopyrightNotice.h
@@ -21,11 +17,7 @@
 
 test_SOURCES       = test.cpp
 
-<<<<<<< HEAD
-test_LDADD = libLicense.la
-=======
 test_LDADD = @builddir@/libLicense.la
->>>>>>> d990fadc
 
 test_CXXFLAGS=$(COMPILATION_FLAGS)
 
