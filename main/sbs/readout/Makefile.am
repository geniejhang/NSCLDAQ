--- conflicted
+++ resolved
@@ -153,7 +153,6 @@
 clean-local:
 	-rm -f options.c options.h
 
-<<<<<<< HEAD
 tests_SOURCES=TestRunner.cpp experimentTests.cpp \
 		compositeTests.cpp scalerbankTests.cpp	\
 		compoundevsegTest.cpp			\
@@ -205,55 +204,6 @@
 		$(CPPUNIT_LDFLAGS)  $(THREADLD_FLAGS)
 
 tests_LDFLAGS= @LIBTCLPLUS_LDFLAGS@ -Wl,"-rpath-link=$(libdir)"
-=======
-#tests_SOURCES=TestRunner.cpp experimentTests.cpp \
-#		compositeTests.cpp scalerbankTests.cpp	\
-#		compoundevsegTest.cpp			\
-#		triggerresponseTests.cpp 	\
-#		timedtriggerTest.cpp		\
-#		testRunStatePkg.cpp		\
-#		packettests.cpp			\
-#		eventpackettests.cpp		\
-#		varlisttest.cpp docvartests.cpp	\
-#		testVariableBuffers.cpp	
-#
-#tests_DEPENDENCIES=libSBSProductionReadout.la
-#
-#tests_CPPFLAGS=$(COMPILATION_FLAGS)
-#
-#tests_LDADD = 	libSBSProductionReadout_la-CExperiment.lo	\
-#		libSBSProductionReadout_la-CComposite.lo	\
-#		libSBSProductionReadout_la-CScaler.lo libSBSProductionReadout_la-CScalerBank.lo	\
-#		libSBSProductionReadout_la-CEventSegment.lo libSBSProductionReaout_la-CCompoundEventSegment.lo \
-#		libSBSProductionReadout_la-RunState.lo	\
-#		libSBSProductionReadout_la-CEventTrigger.lo libSBSProductionReadout_la-CTimedTrigger.lo	\
-#		libSBSProductionReadout_la-CNullTrigger.lo	libSBSProductionReadout_la-CRunControlPackage.lo		\
-#		libSBSProductionReadout_la-CBeginCommand.lo				\
-#		libSBSProductionReadout_la-CPreBeginCommand.lo	\
-#		libSBSProductionReadout_la-CPauseCommand.lo				\
-#		libSBSProductionReadout_la-CResumeCommand.lo				\
-#		libSBSProductionReadout_la-CPreEndCommand.lo	\
-#		libSBSProductionReadout_la-CPrePauseCommand.lo	\
-#		libSBSProductionReadout_la-CPreResumeCommand.o \
-#		libSBSProductionReadout_la-CEndCommand.lo					\
-#		libSBSProductionReadout_la-CInitCommand.lo					\
-#		libSBSProductionReadout_la-CTriggerLoop.lo					\
-#		libSBSProductionReadout_la-CDocumentedPacket.lo libSBSProductionReadout_la-CDocumentedPacketManager.lo \
-#		libSBSProductionReadout_la-CReadoutException.lo libSBSProductionReadout_la-CInvalidPacketStateException.lo \
-#		libSBSProductionReadout_la-CEventPacket.lo					\
-#		libSBSProductionReadout_la-CDocumentedVars.lo				\
-#		libSBSProductionReadout_la-CVarList.lo					\
-#		libSBSProductionReadout_la-CVariableBuffers.lo				\
-#		@top_builddir@/daq/format/libdataformat.la	\
-#		@top_builddir@/base/dataflow/libDataFlow.la	\
-#		@top_builddir@/sbs/nsclapi/libSBSVmeAPI.la	\
-#		@top_builddir@/base/thread/libdaqthreads.la	\
-#		@top_builddir@/base/os/libdaqshm.la		\
-#		$(TCL_LDFLAGS) 					\
-#		$(CPPUNIT_LDFLAGS)  $(THREADLD_FLAGS)
-#
-#tests_LDFLAGS= @LIBTCLPLUS_LDFLAGS@ -Wl,"-rpath-link=$(libdir)"
->>>>>>> f39efa85
 
 
 
