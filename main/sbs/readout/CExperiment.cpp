/*
    This software is Copyright by the Board of Trustees of Michigan
    State University (c) Copyright 2005.

    You may use this software under the terms of the GNU public license
    (GPL).  The terms of this license are described at:

     http://www.gnu.org/licenses/gpl.txt

     Author:
             Ron Fox
	     NSCL
	     Michigan State University
	     East Lansing, MI 48824-1321
*/

#include <config.h>


#include "CExperiment.h"
#include <CDataSink.h>
#include <CDataSinkFactory.h>

#include <V12/DataFormat.h>
#include <V12/CRingStateChangeItem.h>
#include <V12/CRingScalerItem.h>
#include <V12/CRingItem.h>
#include <V12/CRingTextItem.h>
#include <V12/CRingPhysicsEventCountItem.h>
#include <V12/CDataFormatItem.h>
#include <V12/CRawRingItem.h>
#include <RingIOV12.h>

#include <RunState.h>
#include <StateException.h>
#include <string.h>
#include <CCompoundEventSegment.h>
#include <CScalerBank.h>
#include <CTriggerLoop.h>
#include <CDocumentedPacketManager.h>
#include <CVariableBuffers.h>

#include <TCLApplication.h>
#include <TCLInterpreter.h>
#include <TCLObject.h>
#include <CBusy.h>
#include <vector>
#include <string>
#include <os.h>
#include <CCondition.h>
#include <CMutex.h>
#include <CVMEInterface.h>

#include <CVMEInterface.h>
#include <CStatusReporting.h>


using namespace std;
using namespace DAQ;

//
// This struct is used to the event used to schedule an end run with the interpreter.
//
typedef struct _EndRunEvent {
  Tcl_Event     tclEvent;
  bool         pause;
  CExperiment* pExperiment;	// Pointer to the experiment object.
  CMutex*      pLock;            // Lock for condition variable.
  CConditionVariable* pCondVar;      // Condition variable.
  CTriggerLoop* pTriggerLoop;      // the trigger loop

} EndRunEvent, *pEndRunEvent;

typedef struct _TriggerFailEvent {
    Tcl_Event    tcl_Event;
    char*        message;
} TriggerFailEvent, *pTriggerFailEvent;

extern CTCLApplication* gpTCLApplication; // We need this to get the tcl interp.

///////////////////////////////////////////////////////////////////////////////////////////

/*!
   Construction. 
   - Initialize all the pointers and things to zero.
   - If necessary create/format the ring.
   - Create the ring buffer object in which data will be placed.
   - Save the initial event buffer size.
*/
CExperiment::CExperiment(string ringName,
			 size_t eventBufferSize) :
  m_pRing(0),
  m_pRunState(0),
  m_pScalers(0),
  m_pReadout(0),
  m_pBusy(0),
  m_pEventTrigger(0),
  m_pScalerTrigger(0),
  m_pTriggerLoop(0),
  m_nDataBufferSize(eventBufferSize),
  m_nDefaultSourceId(0)
{
  setRing(ringName);

  m_pRunState = RunState::getInstance();

  // ensure that the variable buffers know what source id to use.
  CVariableBuffers::getInstance()->setSourceId(m_nDefaultSourceId);

}

/*!
   Destruction goes back around deleting all this stuff.  In C++, a delete ona null
   pointer is a no-op and therefore not a problem.
*/
CExperiment::~CExperiment()
{
  delete m_pRing;
  delete m_pScalers;
  delete m_pReadout;
#if 0				// These types/classes are not yet defined :-(
  delete m_pBusy;
  delete m_pEventTrigger;
  delete m_pScalerTrigger;
#endif

}
/////////////////////////////////////////////////////////////////////////////////////////

/**
 * Set the default data source id.
 *
 * @param sourceId - new default.
 */
void
CExperiment::setDefaultSourceId(unsigned sourceId)
{
    m_nDefaultSourceId = sourceId;
    m_nSourceId        = sourceId;
    CVariableBuffers::getInstance()->setSourceId(sourceId);
}
/*!
  Sets a new size for the event buffer.  This must be at least big enough to hold a
  single event.

*/
void
CExperiment::setBufferSize(size_t newSize)
{
  m_nDataBufferSize = newSize;
}
/*!
   Returns the size of the data buffer.
*/
size_t
CExperiment::getBufferSize() const
{
  return m_nDataBufferSize;
}

///////////////////////////////////////////////////////////////////////////////////////

/**
 * PreStart
 *    Do begin run/resume run initialization of both DAQ devices and scalers.
 *    This is part of Feature #5525 Task #5576 - two phase transition to Active.
 *    it allows the initialization to throw an error that aborts the start.
 *    It also supports a closer synchronization between the begin runs for
 *    multiple devices.
 *    We're going to assume the run control package is is command here and
 *    not do redundant checks on the run state.
 *  
 */
void
CExperiment::PreStart()
{
    /*
      If the readout and scaler devices have been established, initialize them.
      Note the actual clear will be done at the transition to Active.
      since the actions here may result in the digitizers/scalers accepting
     'events'.
    */
    
    if (m_pReadout) {
      m_pReadout->initialize();
    }
    if (m_pScalers) {
      m_pScalers->initialize();
    }
    m_pRunState->m_state = RunState::starting;
}
/*!
  Start a new run. 
  - This is illegal if a run is active.
  - Writes a begin to the ring.
  - This creates and starts a new trigger thread, which can dispatch triggers to us.

  \param resume - true if this is actually a resume run.
*/
void
CExperiment::Start(bool resume)
{

  // The run must be in the correct state:

  if (resume &&
    ( (m_pRunState->m_state != RunState::paused) && (m_pRunState->m_state != RunState::resuming))
  ) { 
    throw CStateException(m_pRunState->stateName().c_str(),
			  RunState::stateName(RunState::paused).c_str(),
			  "Starting data taking");
  }
  if (!resume &&
      ((m_pRunState->m_state != RunState::inactive) && (m_pRunState->m_state != RunState::starting))
  ) {
    throw CStateException(m_pRunState->stateName().c_str(),
			  RunState::stateName(RunState::inactive).c_str(),
			  "Starting data taking");
  }




  // Can only start it if the triggers have been established:
  
  if (m_pEventTrigger && m_pScalerTrigger) {

 
    //create the trigger loop object

    if (!m_pTriggerLoop) {
      m_pTriggerLoop = new CTriggerLoop(*this);
    }

    // If not resuming we'll also output a ring format item so that the
    // user knows the structure of the ring:
    //
    
    V12::CRawRingItem serializedItem;

    V12::CDataFormatItem format;
    format.toRawRingItem(serializedItem);
    *m_pRing << serializedItem;

    // Begin run zeroes the previous scaler time, and ring buffer item sequence.
    // 
    //
    time_t stamp = time(&stamp);	// Absolute timestamp for this 'event'.
    uint64_t msTime = getTimeMs();	// Current time in ms.
  
    if (m_pRunState->m_state != RunState::paused) {
      m_nRunStartStamp  = msTime;
      m_nEventsEmitted  = 0;
      m_nLastScalerTime = msTime;
      m_nPausedmSeconds  = 0;
      
    }
    if (resume) {
      m_nPausedmSeconds += (msTime - m_nLastScalerTime);
      m_nLastScalerTime = msTime;
    }

    uint32_t elapsedTime = (msTime - m_nRunStartStamp - m_nPausedmSeconds)/1000;

<<<<<<< HEAD
    V12::CRingStateChangeItem item(V12::NULL_TIMESTAMP, m_nSourceId,
        resume ? V12::RESUME_RUN : V12::BEGIN_RUN,  m_pRunState->m_runNumber,
        elapsedTime, stamp, m_pRunState->m_pTitle);
    item.toRawRingItem(serializedItem);
    *m_pRing << serializedItem;
=======
    // IF needed emit a new run status message:
    
    
    if (!resume) {
        CStatusReporting::pInstance->logBegin(
	  m_pRunState->m_runNumber, m_pRunState->m_pTitle
	);
	// initialize the statistics counters:
	
	m_nTriggers = 0;
	m_nBytes    = 0;
    }
    CRingStateChangeItem item(NULL_TIMESTAMP, m_nSourceId, BARRIER_START,
        resume ? RESUME_RUN : BEGIN_RUN,  m_pRunState->m_runNumber,
        elapsedTime, stamp,
        std::string(m_pRunState->m_pTitle).substr(0, TITLE_MAXSIZE));
    item.commitToRing(*m_pRing);
>>>>>>> f39efa85

    // Now invoke either onBegin or onResume in the event segment.

    if (m_pReadout) {
      if (resume) {
        m_pReadout->onResume();
      } else {
        m_pReadout->onBegin();
      }
    }
    
    DocumentPackets();		// output a documentation packet.
    
    // emit a physics event count item that indicates no events have been sent yet
    // if this is a start run:
    
    if (!resume) {
    V12::CRingPhysicsEventCountItem count(V12::NULL_TIMESTAMP,
        getSourceId(), 
        0, // count
        0, // time offset
        static_cast<uint32_t>(time(NULL)), // time now
        1);


        count.toRawRingItem(serializedItem);
        *m_pRing << serializedItem;
    }
    
    // clear the hardware -- At the last possible momement.
    
    if (m_pReadout) {
      m_pReadout->clear();
    }
    if (m_pScalers) {
      m_pScalers->clear();
    }
    
    m_pTriggerLoop->start();
    if (m_pBusy) {
      m_pBusy->GoClear();
    }
    
    // The run is now active if looked at by the outside world:
    
    m_pRunState->m_state = RunState::active;
    
  }


}
/*!
  End an existing run.  
  - This is illegal if the run is halted already.
  - This marks the event trigger thread for exit and 
    joins with it to ensure that it does actually exit.
  - Writes an end run record to the ring.

  \param pause - true if this is actually a pause run.
*/
void
CExperiment::Stop(bool pause)
{
  RunState::State state = m_pRunState->m_state;
  if (pause && (state != RunState::pausing)) {
    throw CStateException(m_pRunState->stateName().c_str(),
			  RunState::stateName(RunState::pausing).c_str(),
			  "Pausing data taking");

  }
  if (!pause && (m_pRunState->m_state == RunState::inactive)) {
    string validStates;
    validStates  = RunState::stateName(RunState::active);
    validStates += ", ";
    validStates += RunState::stateName(RunState::paused);

    throw CStateException(m_pRunState->stateName().c_str(),
			  validStates.c_str(), 
			  "Stopping data taking");
  }
  // Schedule the trigger thread to stop.

  if (m_pTriggerLoop) {
    if (m_pTriggerLoop->running() && ((state == RunState::pausing) || (state == RunState::halting))) {
      m_pTriggerLoop->stop(pause); // run is active
    }
    else {
      // ScheduleEndRunBuffer(false); // for ending paused we need to just do it.
      
      syncEndRun(pause);
      
    }

  }
  // Everything else is scheduled by Tcl events from the trigger loop.

}
/*
** Called (indirectly) by the Tcl interpreter event dispatcher
** as a result of the trigger loops scheduling the end of run action.
*/
void
CExperiment::syncEndRun(bool pause)
{

  readScalers();		// last scaler read.

  // Disable the hardware:

  if (m_pScalers) {
    m_pScalers->disable();
  }
  if (m_pReadout) {
    m_pReadout->disable();
    if (pause) {
      m_pReadout->onPause();
    } else {
      m_pReadout->onEnd();
    }
  }

    
  // 

  // Create the run state item and commit it to the ring.

  time_t now;
  time(&now);
  uint64_t msTime = getTimeMs();
  uint32_t endOffset = (msTime - m_nRunStartStamp - m_nPausedmSeconds)/1000;

  uint16_t        itemType;
  RunState::State finalState;
  if (pause) {

    itemType   = V12::PAUSE_RUN;
    finalState = RunState::paused;
  }
  else {
    itemType   = V12::END_RUN;
    finalState = RunState::inactive;
  }

  V12::CRingStateChangeItem item(V12::NULL_TIMESTAMP, m_nSourceId,
                            itemType, 
			    m_pRunState->m_runNumber,
			    endOffset,
			    now,
                m_pRunState->m_pTitle);
  V12::CRawRingItem serializedItem(item);
  *m_pRing << serializedItem;


  // The run is in the appropriate inactive state if looked at by the outside world

  m_pRunState->m_state = finalState;
}

//////////////////////////////////////////////////////////////////////////////////////

/*!
   Append an event segment to the event readout list
   - If the root event segment does not yet exist, create it.
   \param pSegment - Pointer to the new segment to install.  Note this could in turn
                     be a compound event segment.
*/
void
CExperiment::AddEventSegment(CEventSegment* pSegment)
{
  if (! m_pReadout) {
    m_pReadout = new CCompoundEventSegment;
  }
  m_pReadout->AddEventSegment(pSegment);
}
/*!
  Remove an existing event segment from the readout.  Note that if the event 
  segment is actually a compound, its members are also removed.
  The removed event segment is not deleted. Storage management is up to the
  higher levels of the world.
  \param pSegment - Pointer to the segment to remove.  It is not an error to remove
                   a segment that is not in the readout.. that's just a no-op.
*/
void
CExperiment::RemoveEventSegment(CEventSegment* pSegment)
{
  // If the root event segment does not exist, there's nothing to delete:

  if (m_pReadout) {
    m_pReadout->DeleteEventSegment(pSegment);
  }
}
/*!
   Add a scaler module to the end of the root scaler bank.  
   - If the root bank does not yet exist it will be created.
   - the module added could itself be a scaler bank.
   
   \param pScalerModule - pointer to the module to add.
*/
void
CExperiment::AddScalerModule(CScaler* pScalerModule)
{
  // if the root scaler module has not yet been created create it:

  if (!m_pScalers) {
    m_pScalers = new CScalerBank;
  }
  // Add the new module:

  m_pScalers->AddScalerModule(pScalerModule);
}
/*!
   Remove a scaler module from the scaler hierarchy.  
   - If the module is not in the hierarhcy this is a no-op.
   - If the module is a composite, all of the elements it contains
     will also be removed.
   - The removed module (and any children) won't be deleted.  Storage
     management is the job of higher level code.
*/
void
CExperiment::RemoveScalerModule(CScaler* pScalerModule)
{
  // remove the module from the root level scaler bank, if it exists.

  if (m_pScalers) {
    m_pScalers->DeleteScaler(pScalerModule);
  }
}

///////////////////////////////////////////////////////////////////////////////////////////

/*!
   Establishes the trigger module. The trigger module is consulted by the
   trigger thread to know when to invoke ReadEvent.
   \param pEventTrigger - pointer to the event trigger.
*/
void
CExperiment::EstablishTrigger(CEventTrigger* pEventTrigger) 
{
  m_pEventTrigger = pEventTrigger;
}

/*!
  Establishes the scaler trigger module.  This is periodically consulted to 
  know when it's time for the trigger thread to invoke TriggerScalerReadout
  \param pScalerTrigger - pointer to the scaler trigger object.
*/
void
CExperiment::setScalerTrigger(CEventTrigger* pScalerTrigger)
{
  m_pScalerTrigger = pScalerTrigger;
}

/*!

  Establishes the busy module. The busy module represents hardware that 
  describes to the outside world when the system is unable to react to any triggers.

  \param pBusyModule

*/
void
CExperiment::EstablishBusy(CBusy* pBusyModule)
{
  m_pBusy = pBusyModule;
}

///////////////////////////////////////////////////////////////////////////////////////////////////

/*!
   Reads an event. If the root event segment exists it is asked to read its
   data into the a physics ring item.
   The resulting event is placed in the ring buffer.

*/
void
CExperiment::ReadEvent()
{
  m_nTriggers++;
  
  // If the root event segment exists, read it into the data buffer
  // and put the resulting event in the ring buffer:
  //
  if (m_pReadout) {
    m_pReadout->keep();
    m_needHeader = false;
    m_nEventTimestamp = 0;
    m_nSourceId  = m_nDefaultSourceId;


    // This business is contrary to what was done in V12 to avoid all the
    // mess of reinterpret_casts, but I will keep it so that we keep the change
    // transparent to users' code
    V12::CRawRingItem item;
    item.setType(V12::PHYSICS_EVENT);
    item.getBody().resize(m_nDataBufferSize*sizeof(uint16_t));

    uint16_t* pBuffer = reinterpret_cast<uint16_t*>(item.getBody().data());
    size_t nWords = m_pReadout->read(pBuffer +2, m_nDataBufferSize);

    if (m_pReadout->getAcceptState() == CEventSegment::Keep) {
    
      *(reinterpret_cast<uint32_t*>(pBuffer)) = nWords +2;
      item.getBody().resize((nWords+2)*sizeof(uint16_t));
      item.setEventTimestamp(m_nEventTimestamp);
      item.setSourceId(m_nSourceId);

      *m_pRing << item;
      m_nEventsEmitted++;
      m_nBytes += nWords * sizeof(uint16_t);
    }

    m_pReadout->clear();	// do any post event clears.

  }
  if (m_pBusy) {
    m_pBusy->GoClear();
  }
  // TODO: Need to keep track of trigger counts and from time to time emit a 
  //      trigger count item.
}

/*
 * Read the scalers.
 */
void
CExperiment::readScalers()
{
  time_t           now     = time(&now);
  uint64_t         msTime  = getTimeMs();
  uint32_t         startTime = 
    (m_nLastScalerTime  - m_nRunStartStamp - m_nPausedmSeconds);
  uint32_t         endTime   =
    (msTime - m_nRunStartStamp - m_nPausedmSeconds);

  m_nLastScalerTime = msTime;

  // can only do scaler readout if we have a root scaler bank:

  if (m_pScalers) {
    
    vector<uint32_t> scalers = m_pScalers->read();
    uint64_t timestamp = m_pScalers->timestamp();
    int      srcid     = m_pScalers->sourceId();
    if (srcid == -1) srcid = m_nSourceId;
    
    m_pScalers->clear();	// Clear scalers after read.

    V12::CRingScalerItem  item(timestamp, srcid,
                               startTime,
                               endTime,
                               now,
                               scalers,
                               1000);
    V12::CRawRingItem serializedItem(item);
    *m_pRing << serializedItem;
			  
  }
  // Regardless, let's emit a physics event count stamp:

<<<<<<< HEAD
  V12::CRingPhysicsEventCountItem item(V12::NULL_TIMESTAMP,
                                       getSourceId(),
                                       m_nEventsEmitted,
                                       endTime,
                                       now,
                                       1000);
  V12::CRawRingItem serializedItem(item);
  *m_pRing << serializedItem;
=======
  CRingPhysicsEventCountItem item(NULL_TIMESTAMP, 
                                  getSourceId(), 
                                  BARRIER_NOTBARRIER,
                                  m_nEventsEmitted,
                        				  endTime/1000,
                        				  now/1000);
  item.commitToRing(*m_pRing);
>>>>>>> f39efa85
}

/*!
  Reads scaler data.  If the root scaler bank exists, it is asked to read its
  data and return a vector of uint32_t.  That vector is used as the scalers in a scaler
  event that is submitted to the ring buffer.

*/

void CExperiment::TriggerScalerReadout()
{

  readScalers();
  CStatusReporting::pInstance->logStatistics(
    m_nTriggers, m_nEventsEmitted, m_nBytes
  );

  CVMEInterface::Unlock();

  // For now documented variables are tied to this trigger too:

  ScheduleRunVariableDump();
  CVMEInterface::Lock();


}

/*!
   Dumps a documentation event that describes the documented packets to the ring
   buffer.  This usually happens as the run becomes active again.
   Implicit inputs are the documented packet manager which can produce the information we need.


*/
void
CExperiment::DocumentPackets()
{
  CDocumentedPacketManager* pMgr = CDocumentedPacketManager::getInstance();
  vector<string> packetDefs = pMgr->Format();

  // only emit a record if there are documented packets:

  if (packetDefs.size()) {
    time_t           now     = time(&now);
    uint64_t         msTime  = getTimeMs();
    uint32_t         offset = (msTime - m_nRunStartStamp - m_nPausedmSeconds)/1000;
    V12::CRingTextItem item(V12::PACKET_TYPES, V12::NULL_TIMESTAMP, m_nSourceId,
                       packetDefs,
                       offset,
                       static_cast<uint32_t>(now));
    V12::CRawRingItem serializedItem(item);
    *m_pRing << serializedItem;
  }
}

/*!
  Schedules a dump of the run variables.  Since this is invoked from the trigger thread,
  but references Tcl variables in the Tcl interpreter thread.  This is scheduled via
  a ThreadRequest that blocks us until the operation completes in the Tcl thread.
  Blocking also serializes access to the ring buffer.

*/
void
CExperiment::ScheduleRunVariableDump()
{
  CVariableBuffers* pVars = CVariableBuffers::getInstance();
  uint64_t timeOffset = m_nRunStartStamp + m_nPausedmSeconds;
  pVars->triggerRunVariableBuffer(m_pRing, timeOffset);
  pVars->triggerStateVariableBuffer(m_pRing, timeOffset);
}


/*!
  Return the current event trigger:
*/
CEventTrigger*
CExperiment::getEventTrigger()
{
  return m_pEventTrigger;
}
/*!
  Returnthe current scaler trigger:
*/
CEventTrigger*
CExperiment::getScalerTrigger()
{
  return m_pScalerTrigger;
}
/*!
   Schedule the end run buffer read out:
   @param pause  - true if this is a pause run.
*/
void
CExperiment::ScheduleEndRunBuffer(bool pause)
{

  pEndRunEvent pEvent = reinterpret_cast<pEndRunEvent>(Tcl_Alloc(sizeof(EndRunEvent)));
  pEvent->tclEvent.proc = CExperiment::HandleEndRunEvent;
  pEvent->pause         = pause;
  pEvent->pExperiment   = this;
  pEvent->pLock         = new CMutex;
  pEvent->pCondVar      = new CConditionVariable;
  pEvent->pTriggerLoop  = m_pTriggerLoop;
  
  pEvent->pLock->lock();                // Required to wait on condition.

  CTCLInterpreter* pInterp = gpTCLApplication->getInterpreter();
  Tcl_ThreadId     thread  = gpTCLApplication->getThread();

  Tcl_ThreadQueueEvent(thread, 
		       reinterpret_cast<Tcl_Event*>(pEvent),
		       TCL_QUEUE_TAIL);
  
  // The handler is going to
  // 1. acquire the mutex (that will synch us with the wait start)
  // 2. do its stuff
  // 3. Free the event, but not the mutex and condition variable.
  // 4. Signal the condition variable.
  
  CMutex* pMutex               = pEvent->pLock;    // Tcl Event storage might
  CConditionVariable *pCondVar = pEvent->pCondVar; // get re-used.
  
  pEvent->pCondVar->wait(*(pMutex));

  // Now the run is ended so we can release the mutex and destroy all the bits.
  
  pMutex->unlock();
  delete(pMutex);
  delete(pCondVar);

}
/*!
  Handle the end run event by getting object context and 
 calling syncEndRun
*/
int CExperiment::HandleEndRunEvent(Tcl_Event* evPtr, int flags)
{
  pEndRunEvent pEvent = reinterpret_cast<pEndRunEvent>(evPtr);
  pEvent->pLock->lock();                 // Wait for signaller to condwait.
  CExperiment* pExperiment  = pEvent->pExperiment;
  pExperiment->syncEndRun(pEvent->pause);
  pEvent->pCondVar->signal();             // Tell signaller we're done.
  pEvent->pLock->unlock();                // And this releases it to run.

  pEvent->pTriggerLoop->join();

  return 1;
}

/**
 * Return the current time of day in ms from the Realtime clock.
 * @return uint64_t  
 * @retval ms since the epoch.
 */
uint64_t 
CExperiment::getTimeMs()
{
  timespec currentTime;
  uint64_t msTime;
  clock_gettime(CLOCK_REALTIME, &currentTime); // We can assume no errors (see the  manpage).

  msTime = currentTime.tv_sec;
  msTime = msTime * 1000;	// seconds ->ms.
  msTime += currentTime.tv_nsec/(1000*1000); // ns-> ms.

  return msTime;

}
/**
 * setRing
 *    Sets a new ring buffer (added to support new 'ring' command needed for
 *    state manager interface)
 *
 * @param ringName - name of the new ring.
 */
void
CExperiment::setRing(std::string ringName)
{
    delete m_pRing;                      // delete 0; is fine.
    m_pRing = 0;        
    std::string ringUrl("tcp://localhost/");
    ringUrl += ringName;
    m_pRing = CDataSinkFactory().makeSink(ringUrl);
}
/**
 * setTimestamp
 *
 * Set the timestamp for the current event and flag that it needs a bodyheader.
 *
 * @param stamp - the timestamp.
 */
void
CExperiment::setTimestamp(uint64_t stamp)
{
    m_nEventTimestamp = stamp;
    m_needHeader = true;
}
/**
 * setSourceId
 *
 * Set the current event's source id and flag that it needs a body heder.
 *
 * @param id
 */
void
CExperiment::setSourceId(uint32_t id)
{
    m_nSourceId  = id;
    m_needHeader = true;

    // pass the new source id on to the variable buffers
    CVariableBuffers::getInstance()->setSourceId(id);
}
/**
 * getSourceId
 *   return the current evnt source id.
 * @return uint32_t
 */
uint32_t
CExperiment::getSourceId()
{
  return m_nSourceId;
}
/**
 * triggerFail
 *   Called by the trigger thread if it caught an exceptino that caused the
 *   trigger loop to exit.  In that case we schedule an event for the main thread
 *   (HandleTriggerLoopError).  The event will attempt to invoke the
 *   command ::onTriggerFail passing the message we got from the trigger loop.
 *   That command can do whatever it wants (I recommend at least ending the run).
 *
 *   @param msg - A text message from the trigger loop that describes the
 *                error.
 */
void
CExperiment::triggerFail(std::string msg)
{
    // Create and fill in  the event struct:
 
    pTriggerFailEvent pEvent =
        reinterpret_cast<pTriggerFailEvent>(Tcl_Alloc(sizeof(TriggerFailEvent)));
    
    pEvent->tcl_Event.proc = HandleTriggerLoopError;
    pEvent->message = Tcl_Alloc(msg.size() + 1);
    strcpy(pEvent->message, msg.c_str());
    
    //  figure out which thread is our target and schedule the event.
    
    Tcl_ThreadId threadId = gpTCLApplication->getThread();
    Tcl_ThreadQueueEvent(threadId, reinterpret_cast<Tcl_Event*>(pEvent), TCL_QUEUE_TAIL);
    
    
}
/**
 * HandleTriggerLoopError
 *   Runs in the main thread.  Receives events that report errors in the trigger
 *   thread.  Here's what we try to do:
 *   *  First try to call ::onTriggerFail passing it the message.
 *   *  If that fails invoke bgerror again, passing it the message.
 *   *  Finally release storage associated with the message and return 1
 *      indicating the event dispatcher can release the event.
 *   @param pEvent - actually a pointer to a TriggerFailEvent struct.
 *   @param flags  - event flags.
 *   @return int - (1) - indicates the event storage can be disposed of.
 *   
 */
int
CExperiment::HandleTriggerLoopError(Tcl_Event* pEvent, int flags)
{
    // Obtain the message and delete it's storage so we won't forget:
    
    pTriggerFailEvent pTfEvent = reinterpret_cast<pTriggerFailEvent>(pEvent);
    std::string msg(pTfEvent->message);
    Tcl_Free(pTfEvent->message);
    pTfEvent->message = 0;                    // Ensure it's never referenced.
    
    // Give ::onTriggerFail a try:
    
    CTCLInterpreter* pInterp = gpTCLApplication->getInterpreter();
    CTCLObject       command = createCommand(pInterp, "::onTriggerFail", msg);
    int              stat    = Tcl_GlobalEvalObj(
        pInterp->getInterpreter(), command.getObject()
    );
    
    // If that failed fall back on bgerror:
    
    if (stat != TCL_OK) {
        command = createCommand(pInterp, "bgerror", msg);
        Tcl_GlobalEvalObj(
            pInterp->getInterpreter(), command.getObject()
        );
    }
    // Return such that the event can be released:
    
    return 1;
    
}
/**
 * createCommand
 *  Create a CTCLObject that is a verb an a parameter.
 *
 *  @param pInterp - pointer to the Tcl encapsulated interpreter.
 *  @param verb    - command verb.
 *  @param parameter - Command parameter.
 */
CTCLObject
CExperiment::createCommand(
    CTCLInterpreter* pInterp, const char* verb, std::string parameter
)
{
    CTCLObject command;
    command.Bind(pInterp);
    command += verb;
    command += parameter;
    
    return command;
}<|MERGE_RESOLUTION|>--- conflicted
+++ resolved
@@ -262,13 +262,6 @@
 
     uint32_t elapsedTime = (msTime - m_nRunStartStamp - m_nPausedmSeconds)/1000;
 
-<<<<<<< HEAD
-    V12::CRingStateChangeItem item(V12::NULL_TIMESTAMP, m_nSourceId,
-        resume ? V12::RESUME_RUN : V12::BEGIN_RUN,  m_pRunState->m_runNumber,
-        elapsedTime, stamp, m_pRunState->m_pTitle);
-    item.toRawRingItem(serializedItem);
-    *m_pRing << serializedItem;
-=======
     // IF needed emit a new run status message:
     
     
@@ -281,12 +274,11 @@
 	m_nTriggers = 0;
 	m_nBytes    = 0;
     }
-    CRingStateChangeItem item(NULL_TIMESTAMP, m_nSourceId, BARRIER_START,
-        resume ? RESUME_RUN : BEGIN_RUN,  m_pRunState->m_runNumber,
-        elapsedTime, stamp,
-        std::string(m_pRunState->m_pTitle).substr(0, TITLE_MAXSIZE));
-    item.commitToRing(*m_pRing);
->>>>>>> f39efa85
+    V12::CRingStateChangeItem item(V12::NULL_TIMESTAMP, m_nSourceId,
+        resume ? V12::RESUME_RUN : V12::BEGIN_RUN,  m_pRunState->m_runNumber,
+        elapsedTime, stamp, m_pRunState->m_pTitle);
+    item.toRawRingItem(serializedItem);
+    *m_pRing << serializedItem;
 
     // Now invoke either onBegin or onResume in the event segment.
 
@@ -646,7 +638,6 @@
   }
   // Regardless, let's emit a physics event count stamp:
 
-<<<<<<< HEAD
   V12::CRingPhysicsEventCountItem item(V12::NULL_TIMESTAMP,
                                        getSourceId(),
                                        m_nEventsEmitted,
@@ -655,15 +646,6 @@
                                        1000);
   V12::CRawRingItem serializedItem(item);
   *m_pRing << serializedItem;
-=======
-  CRingPhysicsEventCountItem item(NULL_TIMESTAMP, 
-                                  getSourceId(), 
-                                  BARRIER_NOTBARRIER,
-                                  m_nEventsEmitted,
-                        				  endTime/1000,
-                        				  now/1000);
-  item.commitToRing(*m_pRing);
->>>>>>> f39efa85
 }
 
 /*!
