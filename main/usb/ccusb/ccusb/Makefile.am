--- conflicted
+++ resolved
@@ -95,12 +95,8 @@
 ## Manual test programs for CCUSBusb
 tests_SOURCES = TestRunner.cpp \
 		regTests.cpp
-<<<<<<< HEAD
 tests_LDADD = $(CPPUNIT_LDFLAGS) \
 		@builddir@/libCCUSB.la \
-=======
-tests_LDADD = $(CPPUNIT_LDFLAGS) @builddir@/libCCUSB.la \
->>>>>>> f39efa85
 		@TCL_LDFLAGS@ \
 		@LIBTCLPLUS_LDFLAGS@
 tests_CXXFLAGS = -I@top_srcdir@/base/thread $(AM_CXXFLAGS)
@@ -139,10 +135,6 @@
 			$(CPPUNIT_LDFLAGS)                          \
 			@top_builddir@/base/tcpip/libTcp.la         \
 			@top_builddir@/base/thread/libdaqthreads.la \
-<<<<<<< HEAD
-			@builddir@/libCCUSB.la                          \
-=======
->>>>>>> f39efa85
 			@TCL_LDFLAGS@                               \
 			@LIBTCLPLUS_LDFLAGS@
 
