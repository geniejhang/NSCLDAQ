lib_LTLIBRARIES		= libCCUSBCore.la
libCCUSBCore_la_SOURCES	= Globals.cpp CAcquisitionThread.cpp 	\
				CControlQueues.cpp \
				COutputThread.cpp \
				CRunState.cpp \
				DataBuffer.cpp  \
				CSystemControl.cpp \
				CBeginRun.cpp \
				CEndRun.cpp \
				CPauseRun.cpp \
				CResumeRun.cpp \
				CInit.cpp \
				CExit.cpp  \
				TclServer.cpp \
				Server.cpp \
			serverinstance.cpp \
				CGetCommand.cpp  \
				CSetCommand.cpp  \
				CUpdateCommand.cpp  \
					tclUtil.cpp	\
					CCCUSBHighLevelController.cpp \
					CPreBeginCommand.cpp CPreEndCommand.cpp \
					CPrePauseCommand.cpp CPreResumeCommand.cpp

noinst_HEADERS		= CAcquisitionThread.h		\
				CControlQueues.h \
				COutputThread.h \
				CRunState.h \
				DataBuffer.h \
			CSystemControl.h \
				CBeginRun.h \
				CEndRun.h \
				CPauseRun.h \
				CResumeRun.h \
				CInit.h \
				CExit.h  \
				TclServer.h \
				server.h \
			serverinstance.h \
				CGetCommand.h  \
				CSetCommand.h  \
				CUpdateCommand.h  \
				tclUtil.h \
				Events.h	\
				CCCUSBHighLevelController.h  \
				CPreBeginCommand.h CPreEndCommand.h \
				CPrePauseCommand.h CPreResumeCommand.h	\
				Events.h				\
				Globals.h

libCCUSBCore_la_CPPFLAGS = \
		  @THREADCXX_FLAGS@ \
			-I@top_srcdir@/usb/ccusb/ccusb		\
			-I@top_srcdir@/usb/ccusb/daqconfig	\
			-I@top_srcdir@/usb/ccusb/ctlconfig	\
			-I@top_srcdir@/usb/common/slowcontrols	\
			-I@top_srcdir@/usb/ccusb	\
			@TCL_FLAGS@ \
			@LIBTCLPLUS_CFLAGS@		\
			-I@top_srcdir@/base/headers	\
			-I@top_srcdir@/base/dataflow	\
			-I@top_srcdir@/base/thread	\
			-I@top_srcdir@/base/os \
<<<<<<< HEAD
                        -I@top_srcdir@/utilities/nscldaq-format/format	\
                        -I@top_srcdir@/utilities/nscldaq-format/FormattedIO \
                        -I@top_srcdir@/utilities/nscldaq-format/Buffer \
                        -I@top_srcdir@/utilities/IO
=======
			-I@top_srcdir@/daq/format	\
			-I@top_srcdir@/daq/eventbuilder \
			-I@top_srcdir@/diagnostics/status 
>>>>>>> f39efa85

# add -DREPORT_ERRORS to INCLUDES below for verbose
# error reporting info.



libCCUSBCore_la_LIBADD	= \
			@top_builddir@/usb/ccusb/daqconfig/libCCUSBDaqConfig.la	\
			@top_builddir@/usb/ccusb/ctlconfig/libCCUSBCtlConfig.la	\
		  @top_builddir@/usb/ccusb/ccusb/libCCUSB.la		\
			@LIBTCLPLUS_LDFLAGS@					\
			@top_builddir@/base/thread/libdaqthreads.la \
			@top_builddir@/base/os/libdaqshm.la	\
<<<<<<< HEAD
                        @top_builddir@/utilities/nscldaq-format/format/V12/libdataformatv12.la	\
                        @top_builddir@/utilities/nscldaq-format/FormattedIO/libdaqformatio.la	\
                        @top_builddir@/utilities/nscldaq-format/Buffer/libbuffer.la	\
                        @top_builddir@/utilities/IO/libdaqio.la	\
                        @TCL_LDFLAGS@ \
                        @THREADLD_FLAGS@
=======
			@top_builddir@/daq/format/libdataformat.la	\
			@top_builddir@/diagnostics/status/libStatusMessages.la \
			@ZMQ_LDFLAGS@				\
			@TCL_LDFLAGS@ \
			@THREADLD_FLAGS@
>>>>>>> f39efa85

<|MERGE_RESOLUTION|>--- conflicted
+++ resolved
@@ -61,16 +61,11 @@
 			-I@top_srcdir@/base/dataflow	\
 			-I@top_srcdir@/base/thread	\
 			-I@top_srcdir@/base/os \
-<<<<<<< HEAD
-                        -I@top_srcdir@/utilities/nscldaq-format/format	\
-                        -I@top_srcdir@/utilities/nscldaq-format/FormattedIO \
-                        -I@top_srcdir@/utilities/nscldaq-format/Buffer \
-                        -I@top_srcdir@/utilities/IO
-=======
-			-I@top_srcdir@/daq/format	\
-			-I@top_srcdir@/daq/eventbuilder \
+			-I@top_srcdir@/utilities/nscldaq-format/format	\
+			-I@top_srcdir@/utilities/nscldaq-format/FormattedIO \
+			-I@top_srcdir@/utilities/nscldaq-format/Buffer \
+			-I@top_srcdir@/utilities/IO \
 			-I@top_srcdir@/diagnostics/status 
->>>>>>> f39efa85
 
 # add -DREPORT_ERRORS to INCLUDES below for verbose
 # error reporting info.
@@ -84,18 +79,12 @@
 			@LIBTCLPLUS_LDFLAGS@					\
 			@top_builddir@/base/thread/libdaqthreads.la \
 			@top_builddir@/base/os/libdaqshm.la	\
-<<<<<<< HEAD
-                        @top_builddir@/utilities/nscldaq-format/format/V12/libdataformatv12.la	\
-                        @top_builddir@/utilities/nscldaq-format/FormattedIO/libdaqformatio.la	\
-                        @top_builddir@/utilities/nscldaq-format/Buffer/libbuffer.la	\
-                        @top_builddir@/utilities/IO/libdaqio.la	\
-                        @TCL_LDFLAGS@ \
-                        @THREADLD_FLAGS@
-=======
-			@top_builddir@/daq/format/libdataformat.la	\
+      @top_builddir@/utilities/nscldaq-format/format/V12/libdataformatv12.la	\
+      @top_builddir@/utilities/nscldaq-format/FormattedIO/libdaqformatio.la	\
+      @top_builddir@/utilities/nscldaq-format/Buffer/libbuffer.la	\
+      @top_builddir@/utilities/IO/libdaqio.la	\
 			@top_builddir@/diagnostics/status/libStatusMessages.la \
-			@ZMQ_LDFLAGS@				\
-			@TCL_LDFLAGS@ \
-			@THREADLD_FLAGS@
->>>>>>> f39efa85
+      @TCL_LDFLAGS@ \
+      @THREADLD_FLAGS@ \
+			@ZMQ_LDFLAGS@	
 
