#    This software is Copyright by the Board of Trustees of Michigan
#    State University (c) Copyright 2005.
#
#    You may use this software under the terms of the GNU public license
#    (GPL).  The terms of this license are described at:
#
#     http://www.gnu.org/licenses/gpl.txt
#
#    Author:
#             Ron Fox
#	     NSCL
#	     Michigan State University
#	     East Lansing, MI 48824-1321


#  This application requires epics:

if EPICS
LIBDIR=@prefix@/TclLibs

bin_PROGRAMS        = controlpush

BUILT_SOURCES = cmdline.h cmdline.c

APPITEMS=  CApplication.cpp CChannelList.cpp \
			CStrings.cpp \
			CLookupVisitor.cpp  CUnitChannel.cpp \
			CBuildChannelData.cpp \
			CChannel.cpp
controlpush_SOURCES = Main.cpp $(APPITEMS)
nodist_controlpush_SOURCES=cmdline.c cmdline.h


noinst_HEADERS=  CApplication.h CChannelList.h \
			CChannelVisitor.h CStrings.h \
			CLookupVisitor.h CChannel.h CUnitChannel.h \
			CBuildChannelData.h

controlpush_LDADD   =   @top_builddir@/base/tcpip/libTcp.la	\
			@LIBEXCEPTION_LDFLAGS@	\
			@top_builddir@/epics/epicslib/libEpicslib.la \
			@top_builddir@/base/os/libdaqshm.la	\
			@top_builddir@/base/thread/libdaqthreads.la \
			@top_builddir@/base/CopyrightTools/libLicense.la \
			$(EPICS_LDFLAGS)  $(THREADLD_FLAGS) @TCL_LDFLAGS@
controlpush_LDFLAGS= -Wl,"-rpath=$(libdir)"

COMPILATION_FLAGS            =	@LIBTCLPLUS_CFLAGS@		\
			-I@top_srcdir@/base/CopyrightTools	\
			-I@top_srcdir@/base/headers		\
			-I@top_srcdir@/base/tcpip	\
			-I@top_srcdir@/base/os	\
<<<<<<< HEAD
=======
			-I@top_srcdir@/base/factories  \
			-I@top_srcdir@/base/thread    \
			-I@top_srcdir@/epics/epicslib \
>>>>>>> d990fadc
			$(EPICS_BIN) $(EPICS_INCLUDES)  @PIXIE_CPPFLAGS@

controlpush_CPPFLAGS = $(THREADCXX_FLAGS) $(AM_CXXFLAGS) $(COMPILATION_FLAGS)


cmdline.c: options.ggo
	$(GENGETOPT) --unamed-opts <@srcdir@/options.ggo \
		--output-dir=@builddir@

cmdline.h: cmdline.c

EXTRA_DIST = options.ggo  Channels.dat  controlpush.xml


noinst_PROGRAMS = unittests
unittests_SOURCES = TestRunner.cpp ChannelListTests.cpp  \
		LookupVisitorTest.cpp \
		TestChannel.cpp TestUnitChannel.cpp \
		$(APPITEMS)

unittests_LDADD = $(CPPUNIT_LDFLAGS) $(controlpush_LDADD)
unittests_CPPFLAGS=$(COMPILATION_FLAGS)


#
#  Not really a good testable thing unless we put up our own 
#  ioc with known channels/properties.

# TESTS=./unittests

clean-local:
	rm -f cmdline.c rmcline.h

endif<|MERGE_RESOLUTION|>--- conflicted
+++ resolved
@@ -50,12 +50,9 @@
 			-I@top_srcdir@/base/headers		\
 			-I@top_srcdir@/base/tcpip	\
 			-I@top_srcdir@/base/os	\
-<<<<<<< HEAD
-=======
 			-I@top_srcdir@/base/factories  \
 			-I@top_srcdir@/base/thread    \
 			-I@top_srcdir@/epics/epicslib \
->>>>>>> d990fadc
 			$(EPICS_BIN) $(EPICS_INCLUDES)  @PIXIE_CPPFLAGS@
 
 controlpush_CPPFLAGS = $(THREADCXX_FLAGS) $(AM_CXXFLAGS) $(COMPILATION_FLAGS)
