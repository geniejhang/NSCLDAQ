--- conflicted
+++ resolved
@@ -165,11 +165,8 @@
   catch(...){
     
     cout << "exception in scaler " << endl;
-<<<<<<< HEAD
-    throw;
-=======
+
     return scalers;
->>>>>>> d990fadc
   }
 }
 
