--- conflicted
+++ resolved
@@ -17,7 +17,6 @@
 	 * @{
 	 */
 	
-<<<<<<< HEAD
 	/** 
 	 * @namespace DAQ::DDAS::HardwareRegistry
 	 * @brief The HardwareRegistry namespace is where information about 
@@ -30,18 +29,6 @@
 	 * However, if the user is looking for information about the serial 
 	 * number, this is not the place for that. In fact, there  currently 
 	 * is no place for that.
-=======
-	/*! \namespace DAQ::DDAS::HardwareRegistry
-	 *
-	 * The HardwareRegistry namespace is where information about all known 
-	 * DDAS modules are stored. The information that the user can access 
-	 * in this namespace's functions is not specific to a module but rather
-	 * to a hardware type. If the user wants to know basic information 
-	 * about the ADC resolution or frequency, this namespace will scratch 
-	 * that itch. However, if the user is looking for information about the
-	 * serial number, this is not the place for that. In fact, there 
-	 * currently is no place for that.
->>>>>>> e9ac7964
 	 *
 	 * The HardwareRegistry is fairly simple. It is just a map of 
 	 * HardwareRegistry::HardwareSpecifications that are keyed by 
@@ -60,14 +47,8 @@
 	 */
 	
 	namespace HardwareRegistry {
-<<<<<<< HEAD
 	    /**
 	     * @brief Generic hardware specs for hardware types.
-=======
-
-	    /*!
-	     * \brief Generic hardware specs for hardware types.
->>>>>>> e9ac7964
 	     */
 	    struct HardwareSpecification {
 		int s_adcFrequency;  //!< Module ADC frequency in MSPS.
@@ -77,15 +58,9 @@
 		double s_clockCalibration;
 	    };
 	    
-<<<<<<< HEAD
 	    /**
 	     * @brief The HardwareType enum
 	     * @details
-=======
-	    /*!
-	     * \brief The HardwareType enum
-	     *
->>>>>>> e9ac7964
 	     * The HardwareType enumeration provides an identifier for each 
 	     * type of hardware that might be found in the system. The user 
 	     * can determine which hardware type they are dealing with by 
@@ -94,13 +69,8 @@
 	     * revision. Together with those three pieces of information, it 
 	     * is possible to determine the appropriate HardwareType.
 	     *
-<<<<<<< HEAD
 	     * @todo (ASC 3/13/24): Create a method that can query a module 
 	     * and compute the HardwareType.
-=======
-	     * \todo Create a method that can query a module and compute the 
-	     * HardwareType.
->>>>>>> e9ac7964
 	     */
 	    enum HardwareType {
 		RevB_100MHz_12Bit=1,
@@ -120,7 +90,6 @@
 	    void configureHardwareType(
 		int type, const HardwareSpecification& spec
 		);
-<<<<<<< HEAD
 	    /**
 	     * @brief Retrieve a reference to the current hdwr specification 
 	     * for a hardware type.
@@ -129,12 +98,9 @@
 	     *   hardware type provided.
 	     * @return Reference to a hardware specificiation.
 	     */
-=======
->>>>>>> e9ac7964
 	    HardwareSpecification& getSpecification(int type);
 	    void resetToDefaults();
 	    int computeHardwareType(int hdwrVersion, int adcFreq, int adcRes);
-<<<<<<< HEAD
 	    /**
 	     * @brief Create an enumerated hardware type from input 
 	     * specifications.
@@ -144,8 +110,6 @@
 	     * @param clockCalibration FPGA clock calibration in ns/clock tick.
 	     * @return An enumerated hardware type.
 	     */ 
-=======
->>>>>>> e9ac7964
 	    int createHardwareType(
 		int hdwrVersion, int adcFreq, int adcRes,
 		double clockCalibration
@@ -158,7 +122,6 @@
     } // end DDAS namespace
 } // end DAQ namespace
 
-<<<<<<< HEAD
 /**
  * @brief Check if two HardwareSpecifications are the same.
  * @param lhs, rhs Left- and right-hand objects for comparison.
@@ -170,9 +133,5 @@
     const DAQ::DDAS::HardwareRegistry::HardwareSpecification& lhs,
     const DAQ::DDAS::HardwareRegistry::HardwareSpecification& rhs
     );
-=======
-bool operator==(const DAQ::DDAS::HardwareRegistry::HardwareSpecification& lhs,
-                const DAQ::DDAS::HardwareRegistry::HardwareSpecification& rhs);
->>>>>>> e9ac7964
 
 #endif // HARDWAREREGISTRY_H
