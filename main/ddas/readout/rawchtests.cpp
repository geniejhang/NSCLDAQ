<<<<<<< HEAD
=======
// Template for a test suite.

>>>>>>> e9ac7964
#include <cppunit/extensions/HelperMacros.h>
#include <cppunit/Asserter.h>
#include "Asserts.h"
#include "RawChannel.h"

#include <string.h>
#include <stdint.h>

#include <stdexcept>

#include "RawChannel.h"
#include "testcommon.h"

class rawchTest : public CppUnit::TestFixture
{
    CPPUNIT_TEST_SUITE(rawchTest);
    CPPUNIT_TEST(construct_1);
    CPPUNIT_TEST(construct_2);
    CPPUNIT_TEST(construct_3);
  
    CPPUNIT_TEST(copyin_1);
    CPPUNIT_TEST(setdata_1);
  
    CPPUNIT_TEST(settime_1);
    CPPUNIT_TEST(settime_2);
    CPPUNIT_TEST(settime_3);
  
    CPPUNIT_TEST(setlength_1);
    CPPUNIT_TEST(setlength_2);
  
    CPPUNIT_TEST(setchan_1);
  
<<<<<<< HEAD
    CPPUNIT_TEST(validate_1);
    CPPUNIT_TEST(validate_2);
    CPPUNIT_TEST_SUITE_END();
=======
  CPPUNIT_TEST(lt);
  CPPUNIT_TEST(eq);
  CPPUNIT_TEST(gt);
  CPPUNIT_TEST_SUITE_END();


private:
>>>>>>> e9ac7964

public:
    void setUp() {}
    void tearDown() {}
    
protected:
    void construct_1();
    void construct_2();
    void construct_3();
  
    void copyin_1();
    void setdata_1();
  
    void settime_1();
    void settime_2();
    void settime_3();
  
    void setlength_1();
    void setlength_2();
  
    void setchan_1();
  
    void validate_1();
    void validate_2();
};

CPPUNIT_TEST_SUITE_REGISTRATION(rawchTest);

/** @brief Default constructor zeroes a bunch of fields. */
void rawchTest::construct_1()
{ 
    DDASReadout::RawChannel ch;
    EQ(uint32_t(0), ch.s_moduleType);
    EQ(double(0.0), ch.s_time);
    EQ(0, ch.s_chanid);
    EQ(false, ch.s_ownData);
    EQ(0, ch.s_ownDataSize);
    EQ(0, ch.s_channelLength);
    EQ((uint32_t*)(nullptr), ch.s_data);
}

/** @brief Construct with locally owned storage. */
void rawchTest::construct_2()
{ 
    DDASReadout::RawChannel ch(100); // Local owned storage.
    EQ(uint32_t(0), ch.s_moduleType);
    EQ(double(0.0), ch.s_time);
    EQ(0, ch.s_chanid);
    EQ(true, ch.s_ownData);
    EQ(100, ch.s_ownDataSize);
    EQ(0, ch.s_channelLength);
    ASSERT(ch.s_data);
}

/** @brief Construct with user owned storage (support zero copy). */
void rawchTest::construct_3()
{
    uint32_t data[100]; 
    DDASReadout::RawChannel ch(100, data);  // Zero-copy storage.
    
    EQ(uint32_t(0), ch.s_moduleType);
    EQ(double(0.0), ch.s_time);
    EQ(0, ch.s_chanid);
    EQ(false, ch.s_ownData);
    EQ(100, ch.s_ownDataSize);
    EQ(100, ch.s_channelLength); // b/c it's already assumed a hit.
    EQ((uint32_t*)(data), ch.s_data);
}

/** @brief Copy in a hit. */
void rawchTest::copyin_1()
{ 
    uint32_t data[4];
    makeHit(data, 1, 2,3, 0x12345, 100);
    DDASReadout::RawChannel ch;
    ch.copyInData(4, data);
  
    EQ(true, ch.s_ownData);
    EQ(4, ch.s_ownDataSize);
    EQ(4, ch.s_channelLength);
    EQ(0, memcmp(data, ch.s_data, sizeof(data)));
}

/** @breif Zero-copy in a hit. */
void rawchTest::setdata_1()
{ 
    uint32_t data[4];
    makeHit(data, 1, 2,3, 0x12345, 100);
    DDASReadout::RawChannel ch;
    ch.setData(4, data);
    EQ(0, ch.s_ownDataSize); // I don't own any data!
    EQ(4, ch.s_channelLength);
    EQ((uint32_t*)(data), ch.s_data);
}

/** @brief Set the time without a clock calibration. */
void rawchTest::settime_1()
{
    uint32_t data[4];
    makeHit(data, 1,2,3, 12345678, 100);
    DDASReadout::RawChannel ch;
    ch.setData(4, data);
    ch.SetTime();  
    EQ(double(12345678), ch.s_time);
}

/** @brief Set a time with clock calibration parameter. */
void rawchTest::settime_2()
{
    uint32_t data[4];
    makeHit(data, 1,2,3, 12345678, 100);
    DDASReadout::RawChannel ch;
    ch.setData(4, data);
    ch.SetTime(2.0);
    EQ(double(12345678*2), ch.s_time);
}

/** @brief Set time from an external timestamp and calibration parameter. */
void rawchTest::settime_3()
{
    uint32_t data[6];
    makeHit(data, 1,2,3, 12345678, 100);
    data[4] = 0x54321;
    data[5] = 0x1234;
  
    // Fix up data[0] as well (yikes!). We made the hit with an event and
    // header size of 4 (see makeHit in testcommon.cpp) but now we have two
    // extra words so:
  
    data[0] = (6 << 17) | (6 << 12) | (1 << 8) | (2 << 4) | 3;
  
    DDASReadout::RawChannel ch;
    ch.setData(6, data);
    ch.SetTime(2.0, true);
  
    EQ(double(0x123400054321*2), ch.s_time);
}

/** @brief Can set the channel length. */
void rawchTest::setlength_1()
{ 
    uint32_t data[4];
    makeHit(data, 1,2,3, 12345678, 100); // Length is 4.
    DDASReadout::RawChannel ch;
    ch.setData(4, data);
    ch.SetLength();  
    EQ(4, ch.s_channelLength);
}

/** Changing the eventlength field in the hit changes the channel length. */
void rawchTest::setlength_2()
{
    uint32_t data[8];
    makeHit(data, 1,2,3, 12345678, 100);
    data[0] = (data[0] & 0x80010000) |  (8 << 17); // Event length 4 -> 8
    DDASReadout::RawChannel ch;
    ch.setData(8, data);
    ch.SetLength();
    EQ(8, ch.s_channelLength);
}

/** @brief Extract the channel ID. */
void rawchTest::setchan_1()
{ 
    uint32_t data[4];
    makeHit(data, 1,2,3, 12345678, 100);
    DDASReadout::RawChannel ch;
    ch.setData(4, data);
    ch.SetChannel();
    EQ(3, ch.s_chanid);
}

/** @brief Check valid event length. */
void rawchTest::validate_1()
{ 
    uint32_t data[4];
    makeHit(data, 1,2,3, 12345678, 100);
    DDASReadout::RawChannel ch;
    ch.setData(4, data);
    ch.SetLength();
    EQ(0, ch.Validate(4));
}

/** @brief Fail on invalid length. */
void rawchTest::validate_2()
{  
    uint32_t data[8];
    makeHit(data, 1,2,3, 12345678, 100);
    DDASReadout::RawChannel ch;
    ch.setData(8, data);
    ch.SetLength();
    EQ(1, ch.Validate(8)); // Size field says 4!
}<|MERGE_RESOLUTION|>--- conflicted
+++ resolved
@@ -1,8 +1,3 @@
-<<<<<<< HEAD
-=======
-// Template for a test suite.
-
->>>>>>> e9ac7964
 #include <cppunit/extensions/HelperMacros.h>
 #include <cppunit/Asserter.h>
 #include "Asserts.h"
@@ -35,19 +30,9 @@
   
     CPPUNIT_TEST(setchan_1);
   
-<<<<<<< HEAD
     CPPUNIT_TEST(validate_1);
     CPPUNIT_TEST(validate_2);
     CPPUNIT_TEST_SUITE_END();
-=======
-  CPPUNIT_TEST(lt);
-  CPPUNIT_TEST(eq);
-  CPPUNIT_TEST(gt);
-  CPPUNIT_TEST_SUITE_END();
-
-
-private:
->>>>>>> e9ac7964
 
 public:
     void setUp() {}
