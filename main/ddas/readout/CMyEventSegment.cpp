#include <config.h>
#include <config_pixie16api.h>
#include "CMyEventSegment.h"
#include <CReadoutMain.h>
#include "Configuration.h"
#include <CExperiment.h> 
#include "SystemBooter.h"
#include "HardwareRegistry.h"
#include <string>
#include <stdio.h>
#include <iomanip>
#include <float.h>
<<<<<<< HEAD
=======

>>>>>>> d990fadc
#include <sstream>
#include <iostream>
#include <fstream>
#include <signal.h>
#include <cstring>
#include <math.h>
#include <vector>
#include <deque>
#include <algorithm>
#include <iterator>
#include <cstdlib>
#include "CMyTrigger.h"
#include <string.h>


#include <stdexcept>

#ifdef HAVE_STD_NAMESPACE
using namespace std;
#endif

using namespace DAQ::DDAS;

const uint32_t CCSRA_EXTTSENAmask(1 << 21);    // Mask for ext ts enable.
const uint32_t ModRevEXTCLKBit(1 << 21);   // Ext clock indicator.

CMyEventSegment::CMyEventSegment(CMyTrigger *trig, CExperiment& exp)
 : m_config(),
   m_systemInitialized(false),
   m_firmwareLoadedRecently(false),
   m_pExperiment(&exp),
<<<<<<< HEAD
   m_debugStream(std::cerr)
=======
   m_nCumulativeBytes(0),
   m_nBytesPerRun(0)
>>>>>>> d990fadc
{

    ios_base::sync_with_stdio(true);

    // Trigger object
    mytrigger = trig;

    int retval(0);
    
    
    // Initialize the Pixie16 modules
    cout << "Trying to initialize pixie16 " << endl << flush;

    const char* fwFile =  FIRMWARE_FILE;   // Default.
    char* alternateFirmwareFile = getenv("FIRMWARE_FILE");
    if (alternateFirmwareFile) fwFile = alternateFirmwareFile;
 
    m_config = *(Configuration::generate(
        fwFile, "cfgPixie16.txt", "modevtlen.txt"
    ));

    m_config.print(std::cout);
    std::cout << std::endl;

    NumModules = m_config.getNumberOfModules();

    auto modEvtLengths = m_config.getModuleEventLengths();
    m_idToSlots = m_config.getHardwareMap();
    
    ModEventLen = new unsigned int[NumModules+1];
    std::copy(modEvtLengths.begin(), modEvtLengths.end(), ModEventLen);
    std::cout << "Module event lengths: ";
    for (auto len : modEvtLengths) {
        std::cout << len << " ";
    }
    std::cout << std::endl;

    cout.flush();
    
    


    // Conditionally load firmware and boot modules
    // The modules are only booted if the env variable DDAS_BOOT_WHEN_REQUESTED is
    // not defined.
    //
    if (getenv("DDAS_BOOT_WHEN_REQUESTED") == NULL) {
        boot();
    } else {
        boot(SystemBooter::SettingsOnly);		// Load parameters only.
    }
    
    ///////
    //  Create extra word for number of bits and ADC sampling rate. //
    namespace HR = HardwareRegistry;

    std::vector<int> hdwrMap = m_config.getHardwareMap();
    int numInternalClock(0);
    int numExternalClock(0);
    for(unsigned int k=0; k<NumModules; k++) {
        auto type = hdwrMap.at(k);
        HR::HardwareSpecification specs = HR::getSpecification(type);

        
        ModuleRevBitMSPSWord[k] = (specs.s_hdwrRevision<<24) + (specs.s_adcResolution<<16) + specs.s_adcFrequency;
        ModClockCal[k] = specs.s_clockCalibration;
        
        // Fold in the external clock  - in our implemenation,
        // all channels save the external clock or none do..
        // We'll determine if all do by looking at the CCSRA_EXTSENA
        // bit of channel control register A of channel 0.
        // We assume that resolution is limited to 16 bits max
        // making the resolution field of the ModuleRevBitMSPSWord 5 bits
        // wide;  So we'll put a 1 in bit 21 if the external clock is used:
        
        
        double fCsra = fCsra;
        int stat = Pixie16ReadSglChanPar(
           "CHANNEL_CSRA", &fCsra,  k, 0);
        if (stat < 0) {
         std::cerr << "****ERROR Failed to read chanel CSRA Module: " << k
                   << " status: " << stat << std::endl;
         std::exit(EXIT_FAILURE);  // Can't go on.
        }
        // External clock mode:
        
        uint32_t csra = static_cast<uint32_t>(fCsra);
        if (csra & CCSRA_EXTTSENAmask) {
         ModuleRevBitMSPSWord[k] |= ModRevEXTCLKBit;
         numExternalClock++;
         
         // In external clock mode, the default clock scale factory
         // is 1 but the DDAS_TSTAMP_SCALE_FACTOR environment
         //variable can override this.
         // Note that our implementation doesn't well support a mix
         // of internal and external timestamps in a crate:
         
         ModClockCal[k] = 1;
         const char* override = std::getenv("DDAS_TSTAMP_SCALE_FACTOR");
         if (override) {
          ModClockCal[k] = atof(override);
          if (ModClockCal[k] <= 0) {
           std::cerr << "Invalid value for DDAS_TSTAMP_SCALE_FACTOR: '"
            << ModClockCal[k] << "'\n";
           std::exit(EXIT_FAILURE);
          }
         }
         
        } else {
         numInternalClock++;
        }
        // We don't really support both internal and external
        // clocks in the same readout at present
        
        if ((numInternalClock > 0) && (numExternalClock > 0)) {
         std::cerr << "Some modules are set for internal while others for external clock\n";
         std::cerr << "This is not a supported configuration\n";
         std::exit(EXIT_FAILURE);
        }
        

        cout << "Module #" << k << " : module id word=0x" << hex << ModuleRevBitMSPSWord[k] << dec;
        cout << ", clock calibration=" << ModClockCal[k] << endl;
        if (ModuleRevBitMSPSWord[k] & ModRevEXTCLKBit) {
         cout << "External clock timestamping will be used\n";
         cout << " With a clock multiplier of " << ModClockCal[k] << std::endl;
        }
        
<<<<<<< HEAD
=======
        // Create the module reader for this module.
        
       
>>>>>>> d990fadc
    }

    mytrigger->Initialize(NumModules);

<<<<<<< HEAD

#ifdef PRINTQUEINFO
    ofile.open("/scratch/data/dump.dat", std::ofstream::out);
    ofile.flags(std::ios::fixed);
    ofile.precision(0);
    
    // For the purpose of debugging... we want all of the output to go to 
    // the output file
    std::cout.rdbuf(ofile.rdbuf());
#endif 

    // specify the time_buffer... units of nanoseconds
    //buffer set to 10 seconds
    // @todo - allow this to be settable.
    
    uint64_t time_buffer = 10000000000;
    m_debug = CReadoutMain::getInstance()->getDebugLevel() == 2;
    
=======
   
>>>>>>> d990fadc
    
}
/**
 * Test constructor.
 */
CMyEventSegment::CMyEventSegment() :
    m_debug(true),
    m_debugStream(*(new std::stringstream))
{}

CMyEventSegment::~CMyEventSegment()
{
    // Nothing to clean up
    //cout << " frag out " << fragcount << endl;
}

void CMyEventSegment::initialize(){


    // Initialize unless there is an INFINITY_CLOCK environment variable
    // with the value "YES"
    // NOTE: This is not threadsafe as C++ does not require getenvto be
    //       thread-safe.
    //       TODO: paging through the global **environ is probably thread-safe
    //             however I'm pretty sure at this point in time there's
    //             no other thread doing a getenv().
    //
    std::string infinityClock;
    const char* envVal =  std::getenv("INFINITY_CLOCK");

    if (!envVal || m_firmwareLoadedRecently) {
        synchronize();
        m_firmwareLoadedRecently = false;
    }
    // @todo - flush the fifos?

    /***** Start list mode run *****/
    int retval = Pixie16StartListModeRun (NumModules, LIST_MODE_RUN, NEW_RUN);
    if (retval < 0) {
        cout << "*ERROR* Pixie16StartListModeRun failed " << retval 
            << endl << flush;
    } else {
        cout << "List Mode started OK " << retval << endl << flush;
    }
    m_nBytesPerRun = 0;                // New run presumably.
    usleep(100000); // Delay for the DSP boot 



}


/* Pixie16 has triggered.  There are greater than  EXTFIFO_READ_THRESH 
   words in the output FIFO of a particular Pixie16 module.  Read out 
   all pixie16 modules. */

//  virtual size_t read(unsigned short* rBuffer, size_t maxwords);
// Note - maxwords is actually maxbytes.

size_t CMyEventSegment::read(void* rBuffer, size_t maxwords)
{
  bool debug = m_debug;
  
  //memset(rBuffer, 0, maxwords);            // See what's been read.
    
    // This loop finds the first module that has at least one event in it
    // since the trigger fired.  We read the minimum of all complete events
    // and the number of complete events that fit in that buffer
    // (note that ) each buffer will also contain the module type word.
    // note as well that modules count words in uint32_t's but maxwords
    // is in uint16_t's.
    
    size_t maxLongs = maxwords/sizeof(uint32_t); // longs in buffer.
    maxLongs = maxLongs - 128;                   // To be really sure.
    //std::cerr << "max reads: " << maxwords << " -> " << maxLongs << std::endl;
    unsigned int* words = mytrigger->getWordsInModules();
    for (int i =0; i < NumModules; i++) {
        if (words[i] >= ModEventLen[i]) {
            // Figure out if we fill the buffer or just take the complete
            // events from the module:
            
            uint32_t* p = static_cast<uint32_t*>(rBuffer);
            *p++        = ModuleRevBitMSPSWord[i];
            maxLongs--;   // count that word.
            double* pd = reinterpret_cast<double*>(p);
            *pd++       = ModClockCal[i];   // Clock multiplier.
            maxLongs -= (sizeof(double)/sizeof(uint32_t)); // Count it.
            p          = reinterpret_cast<uint32_t*>(pd);
            
            int readSize = words[i];
            if (readSize > maxLongs) readSize = maxLongs;
            // Truncated to the the nearest event size:
            
            readSize -= (readSize % ModEventLen[i]);  // only read full events.

            // Read the data right into the ring item:
            
<<<<<<< HEAD
            //std::cerr << "Going to read " << readSize
            //    << "(" << words[i] <<") " << " from " << i << std::endl;
=======
>>>>>>> d990fadc
            int stat = Pixie16ReadDataFromExternalFIFO(
                reinterpret_cast<unsigned int*>(p), (unsigned long)readSize, (unsigned short)i
            );
            if (stat != 0) {
                std::cerr << "Read failed from module " << i << std::endl;
                m_pExperiment->haveMore();
                reject();
                return 0;
            }
            m_pExperiment->haveMore();      // until we fall through the loop
            words[i] -= readSize;           // count down words still to read.
            
            // maintain statistics and 
            // Return 16 bit words in the ring item body.
            
            size_t nBytes = sizeof(double) + (readSize+1)*sizeof(uint32_t);
            m_nCumulativeBytes += nBytes;
            m_nBytesPerRun     += nBytes;
            
            return nBytes/sizeof(uint16_t);
        }
    }
    // If we got here nobody had enough data left since the last trigger:
    //std::cerr << "Not enough data to read (" << words[0] << ") since last trigger" << std::endl;
    mytrigger->Reset();
    reject();
    return 0;

    
<<<<<<< HEAD
    
=======
>>>>>>> d990fadc
}


void CMyEventSegment::clear()
{
    // Nothing to clear right now
}

void CMyEventSegment::disable()
{
    // Nothing to disable right now
}

void CMyEventSegment::onEnd(CExperiment* pExperiment) 
{
  return;                       // sorting is offloaded.
  

}

/**
 * synchronize
 *     Perform clock synchronization.  This is has been removed from
 *     initialize() so that it an be called from the constructor
 *     (infinity clock mode), conditionally from initialize() (classic mode)
 *     via a command (resynchronized infinity clock mode).
 *
 *  @throw std::runtime_error - if we fail to talk properly to the module(s).
 */
void
CMyEventSegment::synchronize()
{
    /***** Sychronize modules *****/
    int modnum = 0;
    int retval = Pixie16WriteSglModPar(const_cast<char*>("SYNCH_WAIT"), 1, modnum);
    if(retval < 0) {
        throw std::runtime_error( "Synch Wait problem ");
    } else {
        cout << "Synch Wait OK " << retval << endl;
    }

    retval = Pixie16WriteSglModPar(const_cast<char*>("IN_SYNCH"),0,modnum);
    if(retval < 0) {
        throw std::runtime_error( "In Synch problem ");
    } else {
        cout << "In Synch OK " << retval << endl;
    }
    
}
/**
 * boot
 *    Load firmware and start the modules.
 *  @param bootmask     Boot mask passed to boot.
 */
void
CMyEventSegment::boot(SystemBooter::BootType type)
{
    if (m_systemInitialized) {
        int status = Pixie16ExitSystem(m_config.getNumberOfModules());
        if (status < 0) {
            std::stringstream errmsg;
            errmsg << "CMyEventSegment::boot() Failed to exit system with status=";
            errmsg << status << ".";
            throw std::runtime_error(errmsg.str());
        }
        m_systemInitialized = false;
    }

    try {
        SystemBooter booter;
        booter.boot(m_config, type);

        m_systemInitialized = true;

        // keep track of whether we loaded firmware... if we did, then we need
        // to sync next time around.
        m_firmwareLoadedRecently = (type == SystemBooter::FullBoot);
    } catch (std::exception& exc) {
        m_systemInitialized = false;
        std::cout << exc.what() << std::endl;
    }

}



int CMyEventSegment::GetCrateID() const
{
    return m_config.getCrateId();
<<<<<<< HEAD
}


////////////////////////////////////////////////////////////////////////
// Debug logging.

// For a very idiodic level parse of the raw data:
// C++'s standard for where bit fields live is not sufficiently
// precise to allow me to use them but...







/**
 * checkBuffer
 *    Ensure that a buffer of data from a Pixie is reasonable:
 *
 * @param pFifoContents - data from the FIFO.
 * @param nLongs        - Number of longs in the data.
 * @param id            - module id (slot in m_idToSlots[id]).
 */
void
CMyEventSegment::checkBuffer(const uint32_t* pFifoContents, int nLongs, int id)
{
    uint32_t slot = m_idToSlots[id];
    int lastSlot(-1);
    int lastChan(-1);
    int lastCrate(-1);
    while (nLongs > 0) {
        const HitHeader* pHeader = reinterpret_cast<const HitHeader*>(pFifoContents);
        int thisSlot = pHeader->getSlot();
        int thisChan = pHeader->getChan();
        int thisCrate = pHeader->getCrate();
        
        // The header must always be exactly 4 :
        
        if (pHeader->headerLength() != 4) {
           dumpHeader(pHeader, "Header length is not 4");
        }
        // The slot number must be correct:
        
        if (thisSlot != slot) {
           std::stringstream msg;
           msg << "Mismatch between expected and actual slots sb: "
            << slot << " was " <<  thisSlot << std::endl;
           msg << " Prior slot: " << lastSlot << " prior chan: " << lastChan;
           std::string s = msg.str();
           dumpHeader(pHeader, s.c_str());
        }
        
        pFifoContents += pHeader->eventLength();
        nLongs -= pHeader->eventLength();
        lastSlot = thisSlot;
        lastChan = thisChan;
        lastCrate = thisCrate;
    }
    if (nLongs < 0) {
        m_debugStream << "last event in buffer went off the end:";
        m_debugStream << "Slot: " << lastSlot << "Chan: " << lastChan
            << "Crate: " << lastCrate << " off end by " << -nLongs <<std::endl;
    }
}
/**
 * dumpHeader
 *    Dump a XIA hit header.
 *    @param pHeader - pointer to the header of a hit.
 *    @param msg     - Error Message.
 */
void
CMyEventSegment::dumpHeader(const void* pHeader, const char* msg)
{
    m_debugStream << msg << std::endl;
    const HitHeader* p = reinterpret_cast<const HitHeader*>(pHeader);
    
    m_debugStream << "Channel: " << p->getChan() << std::endl;
    m_debugStream << "Slot:    " << p->getSlot() << std::endl;
    m_debugStream << "Crate:   " << p->getCrate() << std::endl;
    m_debugStream << "Header length: " << p->headerLength() << std::endl;
    m_debugStream << "Event Length:  " << p->eventLength() << std::endl;
    m_debugStream << "Timestamp low: " << std::hex << p->s_tstampLow
        << std::dec << std::endl;
    m_debugStream << "Timestamp high" << std::hex << (p->s_tstampHighCFD & 0xffff)
        << " CFD: " << ((p->s_tstampHighCFD & 0xffff0000) >> 16)
        << std::dec << std::endl;
    m_debugStream << "Energy: " << (p->s_traceInfo & 0xffff) << std::endl;
    m_debugStream << "Trace length: " << ((p->s_traceInfo & 0x7fff0000) >> 16)
        << std::endl;
        
    m_debugStream << "-------------------------------------------------------\n";
    
=======
>>>>>>> d990fadc
}<|MERGE_RESOLUTION|>--- conflicted
+++ resolved
@@ -10,10 +10,6 @@
 #include <stdio.h>
 #include <iomanip>
 #include <float.h>
-<<<<<<< HEAD
-=======
-
->>>>>>> d990fadc
 #include <sstream>
 #include <iostream>
 #include <fstream>
@@ -45,12 +41,8 @@
    m_systemInitialized(false),
    m_firmwareLoadedRecently(false),
    m_pExperiment(&exp),
-<<<<<<< HEAD
-   m_debugStream(std::cerr)
-=======
    m_nCumulativeBytes(0),
    m_nBytesPerRun(0)
->>>>>>> d990fadc
 {
 
     ios_base::sync_with_stdio(true);
@@ -179,38 +171,16 @@
          cout << " With a clock multiplier of " << ModClockCal[k] << std::endl;
         }
         
-<<<<<<< HEAD
-=======
+
         // Create the module reader for this module.
         
        
->>>>>>> d990fadc
     }
 
     mytrigger->Initialize(NumModules);
 
-<<<<<<< HEAD
-
-#ifdef PRINTQUEINFO
-    ofile.open("/scratch/data/dump.dat", std::ofstream::out);
-    ofile.flags(std::ios::fixed);
-    ofile.precision(0);
-    
-    // For the purpose of debugging... we want all of the output to go to 
-    // the output file
-    std::cout.rdbuf(ofile.rdbuf());
-#endif 
-
-    // specify the time_buffer... units of nanoseconds
-    //buffer set to 10 seconds
-    // @todo - allow this to be settable.
-    
-    uint64_t time_buffer = 10000000000;
-    m_debug = CReadoutMain::getInstance()->getDebugLevel() == 2;
-    
-=======
+
    
->>>>>>> d990fadc
     
 }
 /**
@@ -308,12 +278,9 @@
 
             // Read the data right into the ring item:
             
-<<<<<<< HEAD
             //std::cerr << "Going to read " << readSize
             //    << "(" << words[i] <<") " << " from " << i << std::endl;
-=======
->>>>>>> d990fadc
-            int stat = Pixie16ReadDataFromExternalFIFO(
+           int stat = Pixie16ReadDataFromExternalFIFO(
                 reinterpret_cast<unsigned int*>(p), (unsigned long)readSize, (unsigned short)i
             );
             if (stat != 0) {
@@ -342,10 +309,7 @@
     return 0;
 
     
-<<<<<<< HEAD
-    
-=======
->>>>>>> d990fadc
+
 }
 
 
@@ -435,100 +399,4 @@
 int CMyEventSegment::GetCrateID() const
 {
     return m_config.getCrateId();
-<<<<<<< HEAD
-}
-
-
-////////////////////////////////////////////////////////////////////////
-// Debug logging.
-
-// For a very idiodic level parse of the raw data:
-// C++'s standard for where bit fields live is not sufficiently
-// precise to allow me to use them but...
-
-
-
-
-
-
-
-/**
- * checkBuffer
- *    Ensure that a buffer of data from a Pixie is reasonable:
- *
- * @param pFifoContents - data from the FIFO.
- * @param nLongs        - Number of longs in the data.
- * @param id            - module id (slot in m_idToSlots[id]).
- */
-void
-CMyEventSegment::checkBuffer(const uint32_t* pFifoContents, int nLongs, int id)
-{
-    uint32_t slot = m_idToSlots[id];
-    int lastSlot(-1);
-    int lastChan(-1);
-    int lastCrate(-1);
-    while (nLongs > 0) {
-        const HitHeader* pHeader = reinterpret_cast<const HitHeader*>(pFifoContents);
-        int thisSlot = pHeader->getSlot();
-        int thisChan = pHeader->getChan();
-        int thisCrate = pHeader->getCrate();
-        
-        // The header must always be exactly 4 :
-        
-        if (pHeader->headerLength() != 4) {
-           dumpHeader(pHeader, "Header length is not 4");
-        }
-        // The slot number must be correct:
-        
-        if (thisSlot != slot) {
-           std::stringstream msg;
-           msg << "Mismatch between expected and actual slots sb: "
-            << slot << " was " <<  thisSlot << std::endl;
-           msg << " Prior slot: " << lastSlot << " prior chan: " << lastChan;
-           std::string s = msg.str();
-           dumpHeader(pHeader, s.c_str());
-        }
-        
-        pFifoContents += pHeader->eventLength();
-        nLongs -= pHeader->eventLength();
-        lastSlot = thisSlot;
-        lastChan = thisChan;
-        lastCrate = thisCrate;
-    }
-    if (nLongs < 0) {
-        m_debugStream << "last event in buffer went off the end:";
-        m_debugStream << "Slot: " << lastSlot << "Chan: " << lastChan
-            << "Crate: " << lastCrate << " off end by " << -nLongs <<std::endl;
-    }
-}
-/**
- * dumpHeader
- *    Dump a XIA hit header.
- *    @param pHeader - pointer to the header of a hit.
- *    @param msg     - Error Message.
- */
-void
-CMyEventSegment::dumpHeader(const void* pHeader, const char* msg)
-{
-    m_debugStream << msg << std::endl;
-    const HitHeader* p = reinterpret_cast<const HitHeader*>(pHeader);
-    
-    m_debugStream << "Channel: " << p->getChan() << std::endl;
-    m_debugStream << "Slot:    " << p->getSlot() << std::endl;
-    m_debugStream << "Crate:   " << p->getCrate() << std::endl;
-    m_debugStream << "Header length: " << p->headerLength() << std::endl;
-    m_debugStream << "Event Length:  " << p->eventLength() << std::endl;
-    m_debugStream << "Timestamp low: " << std::hex << p->s_tstampLow
-        << std::dec << std::endl;
-    m_debugStream << "Timestamp high" << std::hex << (p->s_tstampHighCFD & 0xffff)
-        << " CFD: " << ((p->s_tstampHighCFD & 0xffff0000) >> 16)
-        << std::dec << std::endl;
-    m_debugStream << "Energy: " << (p->s_traceInfo & 0xffff) << std::endl;
-    m_debugStream << "Trace length: " << ((p->s_traceInfo & 0x7fff0000) >> 16)
-        << std::endl;
-        
-    m_debugStream << "-------------------------------------------------------\n";
-    
-=======
->>>>>>> d990fadc
 }