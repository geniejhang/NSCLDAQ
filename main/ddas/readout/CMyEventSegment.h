--- conflicted
+++ resolved
@@ -14,12 +14,8 @@
 #include <string>
 #include <iostream>
 
-
-<<<<<<< HEAD
-=======
 #include "ZeroCopyHit.h"
 #include "ModuleReader.h"
->>>>>>> d990fadc
 
 // event segment for the control
 // and readout of pixie16 modules
@@ -82,19 +78,11 @@
     bool m_systemInitialized;
     bool m_firmwareLoadedRecently;
     CExperiment*  m_pExperiment;
-    
-    
-    
-<<<<<<< HEAD
-    std::vector<int>                        m_idToSlots;
-    bool m_debug;
-    std::ostream& m_debugStream;
-=======
+   
     // Statistics:
     
     size_t m_nCumulativeBytes;
     size_t m_nBytesPerRun;
->>>>>>> d990fadc
     
 public:
     CMyEventSegment(CMyTrigger *trig, CExperiment& exp);
@@ -114,18 +102,9 @@
     void synchronize();            //!< Clock synchronization.
     void boot(DAQ::DDAS::SystemBooter::BootType = DAQ::DDAS::SystemBooter::FullBoot);                   //!< load fimrware and start boards.
 
-<<<<<<< HEAD
-    std::ostream& getDebugStream() {
-        return m_debugStream;
-    }
-private:
-    void checkBuffer(const uint32_t* pFifoContents, int nLongs, int id);
-    void dumpHeader(const void* pHeader, const char* msg);
-=======
     std::pair<size_t, size_t>getStatistics() {
         return std::pair<size_t, size_t>(m_nCumulativeBytes, m_nBytesPerRun);
     }
->>>>>>> d990fadc
     
 };
 #endif