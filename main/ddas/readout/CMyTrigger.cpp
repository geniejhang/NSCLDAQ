/* Null trigger */

#include <config.h>
#include <config_pixie16api.h>
#include <iostream>
#include "CMyTrigger.h"
#include <stdlib.h>


<<<<<<< HEAD
=======

>>>>>>> d990fadc
#define TRIGGER_TIMEOUT_SECS 5        // If no triggers in 5 seconds, auto-trigger.

//#ifdef HAVE_STD_NAMESPACE
using namespace std;
//#endif

CMyTrigger::CMyTrigger(): m_retrigger(false), m_fifoThreshold(EXTFIFO_READ_THRESH*10),
  m_wordsInEachModule(nullptr)
{
  //  If FIFO_THRESHOLD is defined and is a positive integer, it replaces
  //  the default value of m_fifoThreshold - the number of words that must be
  //  in the fifo for the trigger to fire.
  //
  const char* pThreshold = getenv("FIFO_THRESHOLD");
  if (pThreshold) {
    char* pEnd;
    unsigned long newThreshold = strtoul(pThreshold, &pEnd, 0);
    if (newThreshold && (pEnd != pThreshold)) {
      m_fifoThreshold = newThreshold;
    }
  }
  std::cerr << "Using a FIFO threshold of " << m_fifoThreshold << " words\n";
}

CMyTrigger::~CMyTrigger()
{
  delete []m_wordsInEachModule;
}

void CMyTrigger::setup()
{
    // Start the trigger timeout now:
    
    m_lastTriggerTime = time(nullptr);
}

void CMyTrigger::teardown()
{
    // called as data taking ends.  
    // DDAS does not need any further signal as data taking ends
    // since this function is also called on a pause of data taking
    // don't even think about desyncing modules here
}


// control for determing if trigger should poll modules or pass control back
// to CEventSegment for processing the previous block of data
void CMyTrigger::Reset()
{
    m_retrigger = false;
}

/* Receive the number of modules in the pixie16 setup from the event 
   segment class */
void CMyTrigger::Initialize(int nummod)
{
    NumberOfModules = nummod;
    m_retrigger = false;
    delete []m_wordsInEachModule;
    m_wordsInEachModule = new unsigned int[NumberOfModules]; 
}

bool CMyTrigger::operator()() 
{
    try{

        /* If pixie16 is in the middle of processing a data buffer in the event 
           segment, continue processing the data buffer.  Return a true trigger 
           to pass control back the event segment. */
        if(m_retrigger){
            m_lastTriggerTime = time(nullptr);   // Reset the trigger timeout.
            return true;
        } else {
            /* If there are no buffers currently being processed in the event segment 
               look at the pixie16 hardware to see if data currently needs to be 
               read out. */

            // Read number of 32-bit words inside the FIFO on Pixie16
            int retval = -1;
            bool thresholdMade(false);
            for (int i=0; i<NumberOfModules; i++) {
                // Check how many words are stored in Pixie16's readout FIFO
                ModNum = i;
                nFIFOWords = 0;
                retval = Pixie16CheckExternalFIFOStatus(&nFIFOWords,ModNum);
                if (retval < 0) {
                  std::cerr << "Failed to read ExtFiFo status for module: "
                    << ModNum;
                    nFIFOWords = 0;                         // For safety.
                }
                m_wordsInEachModule[i] = nFIFOWords;       // Save words each module has.
                
                /* Trigger a read if the number of words in the external FIFO of 
                   any pixie16 module in a crate exceeds a threshold defined in 
                   pixie16app_defs.h */

                if(nFIFOWords > m_fifoThreshold){
		  //std::cerr << "---- CMyTrigger.cpp: " << nFIFOWords << " > " << m_fifoThreshold << " ----" << std::endl;
#ifdef PRINTQUEINFO
		  std::cout << "CMyTrigger:: trig satisfied...mod=" << i
                      << " nwords=" << nFIFOWords << std::endl;
#endif
                    m_retrigger = true;
                    thresholdMade =  true;   // Once polling is done, trigger.
		    //std::cerr << "---- CMyTrigger.cpp: m_retrigger " << m_retrigger << " thesholdMade: " << thresholdMade << " ---- " << std::endl;
                }

            } // end module loop
            if (thresholdMade) {
              m_lastTriggerTime = time(nullptr);   // Record the trigger time.
              return true;   // Some module was above threshold
            }

        }
        

        // If the trigger has timed out, then trigger anyway:
        
        time_t now = time(nullptr);
        if ((now - m_lastTriggerTime)  > TRIGGER_TIMEOUT_SECS) {
          m_lastTriggerTime = now;
          return true;
        }
        return false;	// Currently not enough data to trigger

    }
    catch(...){
        cout << "exception in trigger " << endl;
    }
  time_t now = time(nullptr);
  if ((now - m_lastTriggerTime)  > TRIGGER_TIMEOUT_SECS) {
    m_lastTriggerTime = now;
    return true;
  }
  return false;
}
/**
 * getWordsInModules
 *    @return unsigned int* - pointer to the array containing the
 *                            number of words each module has.
 */
unsigned int*
CMyTrigger::getWordsInModules() const
{
  return m_wordsInEachModule;
}

<|MERGE_RESOLUTION|>--- conflicted
+++ resolved
@@ -7,10 +7,7 @@
 #include <stdlib.h>
 
 
-<<<<<<< HEAD
-=======
 
->>>>>>> d990fadc
 #define TRIGGER_TIMEOUT_SECS 5        // If no triggers in 5 seconds, auto-trigger.
 
 //#ifdef HAVE_STD_NAMESPACE
