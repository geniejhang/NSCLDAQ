/* Null trigger */

#include <config.h>
#include <config_pixie16api.h>
#include <iostream>
#include "CMyTrigger.h"
#include <stdlib.h>


<<<<<<< HEAD
#include <config.h>
#include <config_pixie16api.h>
#include <CXIAException.h>
=======
>>>>>>> e9ac7964

#define TRIGGER_TIMEOUT_SECS 5        // If no triggers in 5 seconds, auto-trigger.

<<<<<<< HEAD
/**
 * @details
 * If FIFO_THRESHOLD is defined and is a positive integer, it replaces the 
 * default value of m_fifoThreshold. The FIFO threshold is the number of 
 * 32-bit words that must be in the FIFO for the trigger to fire.
 */
CMyTrigger::CMyTrigger()
    : m_retrigger(false), m_fifoThreshold(EXTFIFO_READ_THRESH*10),
      m_wordsInEachModule(nullptr)
=======
//#ifdef HAVE_STD_NAMESPACE
using namespace std;
//#endif

CMyTrigger::CMyTrigger(): m_retrigger(false), m_fifoThreshold(EXTFIFO_READ_THRESH*10),
  m_wordsInEachModule(nullptr)
>>>>>>> e9ac7964
{
  //  If FIFO_THRESHOLD is defined and is a positive integer, it replaces
  //  the default value of m_fifoThreshold - the number of words that must be
  //  in the fifo for the trigger to fire.
  //
  const char* pThreshold = getenv("FIFO_THRESHOLD");
  if (pThreshold) {
    char* pEnd;
    unsigned long newThreshold = strtoul(pThreshold, &pEnd, 0);
    if (newThreshold && (pEnd != pThreshold)) {
      m_fifoThreshold = newThreshold;
    }
  }
  std::cerr << "Using a FIFO threshold of " << m_fifoThreshold << " words\n";
}

CMyTrigger::~CMyTrigger()
{
  delete []m_wordsInEachModule;
}

void CMyTrigger::setup()
{
    // Start the trigger timeout now:
    
    m_lastTriggerTime = time(nullptr);
}

void CMyTrigger::teardown()
{
    // called as data taking ends.  
    // DDAS does not need any further signal as data taking ends
    // since this function is also called on a pause of data taking
    // don't even think about desyncing modules here
}


// control for determing if trigger should poll modules or pass control back
// to CEventSegment for processing the previous block of data
void CMyTrigger::Reset()
{
    m_retrigger = false;
}

/* Receive the number of modules in the pixie16 setup from the event 
   segment class */
void CMyTrigger::Initialize(int nummod)
{
    NumberOfModules = nummod;
    m_retrigger = false;
    delete []m_wordsInEachModule;
    m_wordsInEachModule = new unsigned int[NumberOfModules]; 
}

bool CMyTrigger::operator()() 
{
    try{

        /* If pixie16 is in the middle of processing a data buffer in the event 
           segment, continue processing the data buffer.  Return a true trigger 
           to pass control back the event segment. */
        if(m_retrigger){
            m_lastTriggerTime = time(nullptr);   // Reset the trigger timeout.
            return true;
        } else {
            /* If there are no buffers currently being processed in the event segment 
               look at the pixie16 hardware to see if data currently needs to be 
               read out. */

            // Read number of 32-bit words inside the FIFO on Pixie16
            int retval = -1;
            bool thresholdMade(false);
            for (int i=0; i<NumberOfModules; i++) {
                // Check how many words are stored in Pixie16's readout FIFO
                ModNum = i;
                nFIFOWords = 0;
<<<<<<< HEAD
		try {
		    retval = Pixie16CheckExternalFIFOStatus(
			&nFIFOWords, ModNum
			);
		    if (retval < 0) {
			std::string msg(
			    "Failed to read external FIFO status for module "
			    );
			msg += ModNum;
			throw CXIAException(
			    msg, "Pixie16CheckExternalFIFOStatus", retval
			    );
			nFIFOWords = 0; // For safety.
		    }
		}
		catch (const CXIAException& e) {
		    std::cerr << e.ReasonText() << std::endl;
		}

		// Save the number of words in each module:
                m_wordsInEachModule[i] = nFIFOWords;

		// Trigger a read if the threshold is exceeded:
=======
                retval = Pixie16CheckExternalFIFOStatus(&nFIFOWords,ModNum);
                if (retval < 0) {
                  std::cerr << "Failed to read ExtFiFo status for module: "
                    << ModNum;
                    nFIFOWords = 0;                         // For safety.
                }
                m_wordsInEachModule[i] = nFIFOWords;       // Save words each module has.
                
                /* Trigger a read if the number of words in the external FIFO of 
                   any pixie16 module in a crate exceeds a threshold defined in 
                   pixie16app_defs.h */

>>>>>>> e9ac7964
                if(nFIFOWords > m_fifoThreshold){
		  // std::cout << "CMyTrigger:: trig satisfied...mod=" << i
		  // 	    << " nwords=" << nFIFOWords << std::endl;
#ifdef PRINTQUEINFO
		  std::cout << "CMyTrigger:: trig satisfied...mod=" << i
			    << " nwords=" << nFIFOWords << std::endl;
#endif
		  m_retrigger = true;
		  thresholdMade =  true;   // Once polling is done, trigger.
		  //std::cerr << "---- CMyTrigger.cpp: m_retrigger " << m_retrigger << " thesholdMade: " << thresholdMade << " ---- " << std::endl;
                }
		
            } // end module loop
            if (thresholdMade) {
              m_lastTriggerTime = time(nullptr);   // Record the trigger time.
              return true;   // Some module was above threshold
            }

        }
        

        // If the trigger has timed out, then trigger anyway:
        
        time_t now = time(nullptr);
        if ((now - m_lastTriggerTime)  > TRIGGER_TIMEOUT_SECS) {
          m_lastTriggerTime = now;
          return true;
        }
        return false;	// Currently not enough data to trigger

    }
    catch(...){
        cout << "exception in trigger " << endl;
    }
  time_t now = time(nullptr);
  if ((now - m_lastTriggerTime)  > TRIGGER_TIMEOUT_SECS) {
    m_lastTriggerTime = now;
    return true;
  }
  return false;
}
/**
 * getWordsInModules
 *    @return unsigned int* - pointer to the array containing the
 *                            number of words each module has.
 */
unsigned int*
CMyTrigger::getWordsInModules() const
{
  return m_wordsInEachModule;
}

<|MERGE_RESOLUTION|>--- conflicted
+++ resolved
@@ -1,22 +1,20 @@
-/* Null trigger */
+/**
+ * @file CMyTrigger.cpp
+ * @brief Implement the DDAS trigger.
+ */
+
+#include "CMyTrigger.h"
+
+#include <stdlib.h>
+
+#include <iostream>
 
 #include <config.h>
 #include <config_pixie16api.h>
-#include <iostream>
-#include "CMyTrigger.h"
-#include <stdlib.h>
+#include <CXIAException.h>
 
+const int TRIGGER_TIMEOUT_SECS = 5; //!< Auto-trigger timeout in seconds.
 
-<<<<<<< HEAD
-#include <config.h>
-#include <config_pixie16api.h>
-#include <CXIAException.h>
-=======
->>>>>>> e9ac7964
-
-#define TRIGGER_TIMEOUT_SECS 5        // If no triggers in 5 seconds, auto-trigger.
-
-<<<<<<< HEAD
 /**
  * @details
  * If FIFO_THRESHOLD is defined and is a positive integer, it replaces the 
@@ -26,61 +24,59 @@
 CMyTrigger::CMyTrigger()
     : m_retrigger(false), m_fifoThreshold(EXTFIFO_READ_THRESH*10),
       m_wordsInEachModule(nullptr)
-=======
-//#ifdef HAVE_STD_NAMESPACE
-using namespace std;
-//#endif
-
-CMyTrigger::CMyTrigger(): m_retrigger(false), m_fifoThreshold(EXTFIFO_READ_THRESH*10),
-  m_wordsInEachModule(nullptr)
->>>>>>> e9ac7964
 {
-  //  If FIFO_THRESHOLD is defined and is a positive integer, it replaces
-  //  the default value of m_fifoThreshold - the number of words that must be
-  //  in the fifo for the trigger to fire.
-  //
-  const char* pThreshold = getenv("FIFO_THRESHOLD");
-  if (pThreshold) {
-    char* pEnd;
-    unsigned long newThreshold = strtoul(pThreshold, &pEnd, 0);
-    if (newThreshold && (pEnd != pThreshold)) {
-      m_fifoThreshold = newThreshold;
+    const char* pThreshold = getenv("FIFO_THRESHOLD");
+    if (pThreshold) {
+	char* pEnd;
+	unsigned long newThreshold = strtoul(pThreshold, &pEnd, 0);
+	if (newThreshold && (pEnd != pThreshold)) {
+	    m_fifoThreshold = newThreshold;
+	}
     }
-  }
-  std::cerr << "Using a FIFO threshold of " << m_fifoThreshold << " words\n";
+    std::cerr << "Using a FIFO threshold of " << m_fifoThreshold << " words\n";
 }
 
+/**
+ * @details
+ * We need to deallocate memory used to store the FIFO words in each module.
+ */
 CMyTrigger::~CMyTrigger()
 {
-  delete []m_wordsInEachModule;
+    delete[] m_wordsInEachModule;
 }
 
-void CMyTrigger::setup()
-{
-    // Start the trigger timeout now:
-    
+void
+CMyTrigger::setup()
+{    
     m_lastTriggerTime = time(nullptr);
 }
 
-void CMyTrigger::teardown()
-{
-    // called as data taking ends.  
-    // DDAS does not need any further signal as data taking ends
-    // since this function is also called on a pause of data taking
-    // don't even think about desyncing modules here
-}
+/**
+ * @details
+ * DDAS does not need any further signal as data taking end since this 
+ * function is also called on a pause of data taking on't even think 
+ * about desyncing modules here.
+ */
+void
+CMyTrigger::teardown()
+{}
 
-
-// control for determing if trigger should poll modules or pass control back
-// to CEventSegment for processing the previous block of data
-void CMyTrigger::Reset()
+/**
+ * @details
+ * Retrigger: always false.
+ */
+void
+CMyTrigger::Reset()
 {
     m_retrigger = false;
 }
 
-/* Receive the number of modules in the pixie16 setup from the event 
-   segment class */
-void CMyTrigger::Initialize(int nummod)
+/**
+ * @details
+ * Delete and recreate the FIFO words array based on the number of modules.
+ */
+void
+CMyTrigger::Initialize(int nummod)
 {
     NumberOfModules = nummod;
     m_retrigger = false;
@@ -88,29 +84,35 @@
     m_wordsInEachModule = new unsigned int[NumberOfModules]; 
 }
 
-bool CMyTrigger::operator()() 
+/**
+ * @details
+ * Defines the trigger logic. Trigger a read if the number of words in the 
+ * external FIFO of any Pixie-16 module in a crate exceeds a defined threshold.
+ * - If the module is in the middle of processing a data buffer in the event 
+ * segment, continue processing the data buffer. Return a true trigger to pass 
+ * control back the event segment.
+ * - If there are no buffers currently being processed in the event segment 
+ * look at the Pixie hardware to see if data currently needs to be read out. 
+ * Do so if the FIFO threshold is exceeded.
+ * - If the trigger has timed out, trigger anyways.
+ */
+bool
+CMyTrigger::operator()() 
 {
-    try{
-
-        /* If pixie16 is in the middle of processing a data buffer in the event 
-           segment, continue processing the data buffer.  Return a true trigger 
-           to pass control back the event segment. */
-        if(m_retrigger){
-            m_lastTriggerTime = time(nullptr);   // Reset the trigger timeout.
+    try {
+	// Currently processing a data buffer in the event segment.
+	// Return a true trigger.
+        if (m_retrigger) {
+            m_lastTriggerTime = time(nullptr); // Reset the trigger timeout.
             return true;
         } else {
-            /* If there are no buffers currently being processed in the event segment 
-               look at the pixie16 hardware to see if data currently needs to be 
-               read out. */
-
-            // Read number of 32-bit words inside the FIFO on Pixie16
-            int retval = -1;
+	    // Read data from the FIFO on the module:
+            int retval;
             bool thresholdMade(false);
-            for (int i=0; i<NumberOfModules; i++) {
-                // Check how many words are stored in Pixie16's readout FIFO
+            for (int i = 0; i < NumberOfModules; i++) {
+                // Check how many words are stored in Pixie's readout FIFO:
                 ModNum = i;
                 nFIFOWords = 0;
-<<<<<<< HEAD
 		try {
 		    retval = Pixie16CheckExternalFIFOStatus(
 			&nFIFOWords, ModNum
@@ -134,69 +136,44 @@
                 m_wordsInEachModule[i] = nFIFOWords;
 
 		// Trigger a read if the threshold is exceeded:
-=======
-                retval = Pixie16CheckExternalFIFOStatus(&nFIFOWords,ModNum);
-                if (retval < 0) {
-                  std::cerr << "Failed to read ExtFiFo status for module: "
-                    << ModNum;
-                    nFIFOWords = 0;                         // For safety.
-                }
-                m_wordsInEachModule[i] = nFIFOWords;       // Save words each module has.
-                
-                /* Trigger a read if the number of words in the external FIFO of 
-                   any pixie16 module in a crate exceeds a threshold defined in 
-                   pixie16app_defs.h */
+                if(nFIFOWords > m_fifoThreshold){
+#ifdef PRINTQUEINFO
+		    std::cout << "CTrigger: trigger satisfied in module "
+			      << i << " nWords " << nFIFOWords
+			      << " threshold " << m_fifoThreshold
+			      << std::endl;
+#endif
+		    m_retrigger = true;
+		    thresholdMade =  true; // Once polling is done, trigger.
+		}
+	    } // End module loop.
 
->>>>>>> e9ac7964
-                if(nFIFOWords > m_fifoThreshold){
-		  // std::cout << "CMyTrigger:: trig satisfied...mod=" << i
-		  // 	    << " nwords=" << nFIFOWords << std::endl;
-#ifdef PRINTQUEINFO
-		  std::cout << "CMyTrigger:: trig satisfied...mod=" << i
-			    << " nwords=" << nFIFOWords << std::endl;
-#endif
-		  m_retrigger = true;
-		  thresholdMade =  true;   // Once polling is done, trigger.
-		  //std::cerr << "---- CMyTrigger.cpp: m_retrigger " << m_retrigger << " thesholdMade: " << thresholdMade << " ---- " << std::endl;
-                }
-		
-            } // end module loop
+	    // Good trigger:
             if (thresholdMade) {
-              m_lastTriggerTime = time(nullptr);   // Record the trigger time.
-              return true;   // Some module was above threshold
+		m_lastTriggerTime = time(nullptr); // Record the trigger time.
+		return true; // Some module was above threshold.
             }
+        }        
 
+        // If the trigger has timed out, then trigger anyway:        
+        time_t now = time(nullptr);
+        if ((now - m_lastTriggerTime) > TRIGGER_TIMEOUT_SECS) {
+	    m_lastTriggerTime = now;
+	    return true;
         }
-        
+	
+        return false; // Currently not enough data to trigger
+    }
+    catch(...) {
+        std::cout << "Unknown exception in trigger!" << std::endl;
+    }
 
-        // If the trigger has timed out, then trigger anyway:
-        
-        time_t now = time(nullptr);
-        if ((now - m_lastTriggerTime)  > TRIGGER_TIMEOUT_SECS) {
-          m_lastTriggerTime = now;
-          return true;
-        }
-        return false;	// Currently not enough data to trigger
-
+    // Poll the timeout again and trigger:
+    time_t now = time(nullptr);
+    if ((now - m_lastTriggerTime)  > TRIGGER_TIMEOUT_SECS) {
+	m_lastTriggerTime = now;
+	return true;
     }
-    catch(...){
-        cout << "exception in trigger " << endl;
-    }
-  time_t now = time(nullptr);
-  if ((now - m_lastTriggerTime)  > TRIGGER_TIMEOUT_SECS) {
-    m_lastTriggerTime = now;
-    return true;
-  }
-  return false;
+    
+    return false;
 }
-/**
- * getWordsInModules
- *    @return unsigned int* - pointer to the array containing the
- *                            number of words each module has.
- */
-unsigned int*
-CMyTrigger::getWordsInModules() const
-{
-  return m_wordsInEachModule;
-}
-
