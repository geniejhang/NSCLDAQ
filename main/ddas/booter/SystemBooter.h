--- conflicted
+++ resolved
@@ -76,35 +76,21 @@
 	     * @brief Boot the entire system.
 	     * @param config A configuration describing the system.
 	     * @param type Style of boot.
-<<<<<<< HEAD
 	     * @throw CXIAException If Pixie16InitSystem() call returns 
 	     *   an error.
 	     * @throw CXIAException If populateHardwareMap() throws.
 	     * @throw std::runtime_error If registered hardware is 
 	     *   unrecognized when attempting to boot.
 	     * @throws CXIAException If the Pixie boot fails.
-=======
-	     * @throws std::runtime_error If Pixie16InitSystem() call returns 
-	     *   an error.
-	     * @throws std::runtime_error If populateHardwareMap() throws.
-	     * @throws std::runtime_error If bootModuleByIndex() throws.
->>>>>>> e9ac7964
 	     */
 	    void boot(Configuration& config, BootType type);
 	    /**
 	     * @brief Boot a single module
 	     * @param modIndex Index of the module in the system.
 	     * @param m_config The system configuration.
-<<<<<<< HEAD
 	     * @param type Boot style (load firmware or settings only).
 	     * @throw std::runtime_error If hardware type is unknown.
 	     * @throw CDDASException If Pixie16BootModule returns an error.
-=======
-	     * @param type     Boot style (load firmware or settings only).
-	     * @throws std::runtime_error If hardware type is unknown.
-	     * @throws std::runtime_error If Pixie16BootModule returns an 
-	     *   error code.
->>>>>>> e9ac7964
 	     */
 	    void bootModuleByIndex(
 		int modIndex, Configuration& config, BootType type
@@ -134,12 +120,7 @@
 	     * @brief Read and store hardware info from each of the modules 
 	     * in the system.
 	     * @param config The system configuration.
-<<<<<<< HEAD
 	     * @throw CDDASException If Pixie16ReadModuleInfo returns an error.
-=======
-	     * @throws std::runtime_error If Pixie16ReadModuleInfo returns 
-	     *   error code.
->>>>>>> e9ac7964
 	     */
 	    void populateHardwareMap(Configuration &config);
 	    
