#!/bin/bash

##  Incorporate the unfied formatting library:

# Most recently used version 2.2-003 minimum needed
# for the new dumper additions.
# And moving FragmentIndex et al. into ufmt.

REPOSITORY="https://github.com/FRIBDAQ/UnifiedFormat.git"
TAG=$1
TARGET="unifiedformat"

if [[ ! $TAG ]]
then
<<<<<<< HEAD
  TAG="2.2-002"
=======
  TAG="2.2-003"
>>>>>>> 8642b926
fi

rm -rf $TARGET
git clone $REPOSITORY $TARGET
(cd $TARGET; git checkout $TAG)<|MERGE_RESOLUTION|>--- conflicted
+++ resolved
@@ -12,11 +12,7 @@
 
 if [[ ! $TAG ]]
 then
-<<<<<<< HEAD
-  TAG="2.2-002"
-=======
   TAG="2.2-003"
->>>>>>> 8642b926
 fi
 
 rm -rf $TARGET
