--- conflicted
+++ resolved
@@ -26,14 +26,9 @@
 			CDataSource.cpp CRingDataSource.cpp CFileDataSource.cpp  \
 			CDataSourceFactory.cpp \
       CFileDataSink.cpp CDataSinkFactory.cpp \
-<<<<<<< HEAD
       CRingDataSink.cpp \
       CDataSinkException.cpp
-
-=======
-      CRingDataSink.cpp
 libdataformat_la_CPPFLAGS=$(COMPILATION_FLAGS)
->>>>>>> dcd20497
 
 include_HEADERS	= CRingSelectionPredicate.h	\
 			  CDesiredTypesPredicate.h	\
