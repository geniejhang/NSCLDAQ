--- conflicted
+++ resolved
@@ -143,28 +143,6 @@
 		varlisttest.cpp docvartests.cpp	\
 		testVariableBuffers.cpp	
 
-<<<<<<< HEAD
-
-tests_LDADD = 	CExperiment.lo	\
-		CComposite.lo	\
-		CScaler.lo CScalerBank.lo	\
-		CEventSegment.lo CCompoundEventSegment.lo \
-		RunState.lo	\
-		CEventTrigger.lo CTimedTrigger.lo	\
-		CNullTrigger.lo	CRunControlPackage.lo		\
-		CBeginCommand.lo				\
-		CPauseCommand.lo				\
-		CResumeCommand.lo				\
-		CEndCommand.lo					\
-		CInitCommand.lo					\
-		CTriggerLoop.lo					\
-		CDocumentedPacket.lo CDocumentedPacketManager.lo \
-		CReadoutException.lo CInvalidPacketStateException.lo \
-		CEventPacket.lo					\
-		CDocumentedVars.lo				\
-		CVarList.lo					\
-		CVariableBuffers.lo				\
-=======
 tests_DEPENDENCIES=libSBSProductionReadout.la
 
 tests_CPPFLAGS=$(COMPILATION_FLAGS)
@@ -180,6 +158,7 @@
 		libSBSProductionReadout_la-CPauseCommand.lo				\
 		libSBSProductionReadout_la-CResumeCommand.lo				\
 		libSBSProductionReadout_la-CEndCommand.lo					\
+		libSBSProductionReadout_la-CInitCommand.lo					\
 		libSBSProductionReadout_la-CTriggerLoop.lo					\
 		libSBSProductionReadout_la-CDocumentedPacket.lo libSBSProductionReadout_la-CDocumentedPacketManager.lo \
 		libSBSProductionReadout_la-CReadoutException.lo libSBSProductionReadout_la-CInvalidPacketStateException.lo \
@@ -187,7 +166,6 @@
 		libSBSProductionReadout_la-CDocumentedVars.lo				\
 		libSBSProductionReadout_la-CVarList.lo					\
 		libSBSProductionReadout_la-CVariableBuffers.lo				\
->>>>>>> dcd20497
 		@top_builddir@/daq/format/libdataformat.la	\
 		@top_builddir@/base/dataflow/libDataFlow.la	\
 		@top_builddir@/sbs/nsclapi/libSBSVmeAPI.la	\
