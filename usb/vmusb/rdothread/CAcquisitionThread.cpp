
/*
   This software is Copyright by the Board of Trustees of Michigan
   State University (c) Copyright 2005.

   You may use this software under the terms of the GNU public license
   (GPL).  The terms of this license are described at:

http://www.gnu.org/licenses/gpl.txt

Author:
Ron Fox
NSCL
Michigan State University
East Lansing, MI 48824-1321
 */

#include <config.h>
#include "CAcquisitionThread.h"
#include "CTheApplication.h"
#include <CReadoutModule.h>
#include <CStack.h>
#include <CVMUSB.h>
#include <CVMUSBReadoutList.h>
#include <DataBuffer.h>
#include <CControlQueues.h>
#include <event.h>
#include "../router/CRunState.h" // else pick up the daq one by mistake.
#include <CConfiguration.h>
#include <Globals.h>     // Need to maintain the running global. 
#include <assert.h>
#include <time.h>
#include <string>
#include <Exception.h>
#include <TclServer.h>
#include <os.h>
#include <tcl.h>

#include <iostream>

#include <string.h>
#include <errno.h>
#include <unistd.h>

using namespace std;


static const unsigned DRAINTIMEOUTS(5); // # consecutive drain read timeouts before giving up.
static const unsigned USBTIMEOUT(2);

static const unsigned ReadoutStackNum(0);
static const unsigned ScalerStackNum(1);

static const unsigned HungCount(3); // Hung if HungCount * USBTimeout seconds without data.


// buffer types:
//


bool                CAcquisitionThread::m_Running(false);
CVMUSB*             CAcquisitionThread::m_pVme(0);
CAcquisitionThread* CAcquisitionThread::m_pTheInstance(0);
vector<CReadoutModule*> CAcquisitionThread::m_Stacks;

unsigned long CAcquisitionThread::m_tid; // Thread id of the running thread.


/*!
  Construct the the acquisition thread object.
  This is just data initialization its the start member that is
  important.
 */

CAcquisitionThread::CAcquisitionThread() {

}

/*!
  Return the singleton instance of the acquisition thread object:

 */
  CAcquisitionThread*
CAcquisitionThread::getInstance() 
{
  if (!m_pTheInstance) {
    m_pTheInstance =  new CAcquisitionThread;
  }
  return m_pTheInstance;
}

/*!
  Start the thread.
  - get an instance which, if necessary forces creation.
  - Set the adc/scaler lists.
  - Initiate the thread which gets the ball rolling.
  \param usb    :CVMUSB*
  Pointer to the vme interface object we use to deal with all this stuff.

 */
  void
CAcquisitionThread::start(CVMUSB* usb)
{

  CAcquisitionThread* pThread = getInstance();
  m_pVme = usb;



  // starting the thread will eventually get operator() called and that
  // will do all the rest of the work in thread context.

  pThread->Thread::start();


}
/**
 * Adaptor to between spectrodaq and nextgen threading models:
 */
  void
CAcquisitionThread::run()
{
  m_tid = getId();
  operator()();
}

/*!
  Returns true if the thread is running.
 */
  bool
CAcquisitionThread::isRunning()
{
  return m_Running;
}

/*!
  Wait for the thread to exit.
 */
  void
CAcquisitionThread::waitExit()
{
  getInstance()->join();
}

/*!
  Entry point for the thread.
 */
  int
CAcquisitionThread::operator()()
{
  Globals::running = true;
  CRunState* pState = CRunState::getInstance();
  pState->setState(CRunState::Starting);
  try {
    m_Running = true;   // Thread is off and running now.


    startDaq();             // Setup and start data taking.


    beginRun();     // Emit begin run buffer.
    std::string errorMessage;
    try {

      mainLoop();     // Enter the main processing loop.
    }
    catch (std::string msg) {
        stopDaq();                       // Ensure we're not in ACQ moe.
        errorMessage = msg;
    }
    catch (const char* msg) {
        stopDaq();                       // Ensure we're not in ACQ moe.
        errorMessage = msg;
    }
    catch (CException err) {
        stopDaq();                       // Ensure we're not in ACQ moe.
        errorMessage = err.ReasonText();
    }
    catch (...) {
        //  This is a normal exit...
    }
    Globals::running = false;

    pState->setState(CRunState::Idle);
    endRun();			// Emit end run buffer.
    
    
    m_Running = false;		// Exiting.
    
    // If there's an error message report the error to the main thread:
    
    if (errorMessage != "") {
        
        reportErrorToMainThread(errorMessage);
    }
    return      0;		// Successful exit I suppose.
  }
  catch (string msg) {
    Globals::running = false;
    cerr << "CAcquisition thread caught a string exception: " << msg << endl;
  }
  catch (char* msg) {
    Globals::running = false;
    cerr << "CAcquisition thread caught a char* exception: " << msg << endl;
  }
  catch (CException& err) {
    Globals::running = false;
    cerr << "CAcquisition thread caught a daq exception: "
      << err.ReasonText() << " while " << err.WasDoing() << endl;
  }
  catch (...) {
    Globals::running = false;
    cerr << "CAcquisition thread caught some other exception type.\n";
  }
  Globals::running = false;
  pState->setState(CRunState::Idle);
  m_Running = false;

  return 0;
}

/*!
  The main loop is simply one that loops:
  - Reading a buffer from the vm-usb and processing it if one comes in.
  - Checking for control commands and processing them if they come in.
 */
  void
CAcquisitionThread::mainLoop()
{
  DataBuffer*     pBuffer   = gFreeBuffers.get();
  CControlQueues* pCommands = CControlQueues::getInstance(); 
  try {
    unsigned int consecutiveTimeouts = 0;
    while (true) {

      // Event data from the VM-usb.

      size_t bytesRead;
      int status = m_pVme->usbRead(pBuffer->s_rawData, pBuffer->s_storageSize,
          &bytesRead,
          USBTIMEOUT*1000 );
      if (status == 0) {
        consecutiveTimeouts = 0;
        pBuffer->s_bufferSize = bytesRead;
        pBuffer->s_bufferType   = TYPE_EVENTS;
        processBuffer(pBuffer); // Submitted to output thread so...
        pBuffer = gFreeBuffers.get(); // need a new one.
      } 
      else {
        if (errno != ETIMEDOUT) {
          cerr << "Bad status from usbread: " << strerror(errno) << endl;
          cerr << "Ending the run... check the VME Crate.. If it power cycled restart this program\n";
          throw 1;
        }

        consecutiveTimeouts++;
        // 
        // The VM-USB can drop out of data taking mode.
        // in that case all our reads will time out.
        // so if we have a bunch of of timeouts in a row, restart the VM-USB

        if((consecutiveTimeouts > HungCount) && 0) { // disable hung reset.
          cerr << "Looks like VM-USB may be hung.. attempting to restart\n";
          stopDaq();
          startDaq();
          consecutiveTimeouts = 0;

        }
      }
      // Commands from our command queue.

      CControlQueues::opCode request;
      bool   gotOne = pCommands->testRequest(request);
      if (gotOne) {
        processCommand(request);
      }
    }
  }
  catch (...) {
    gFreeBuffers.queue(pBuffer);  // Don't lose buffers!!
    throw;
  }
}
/*!
  Process a command from our command queue.  The command can be one of the
following:
ACQUIRE   - The commander wants to acquire the VM-USB we must temporarily
shutdown data taking and drain the VMusb...then ack the message
and wait paitently for a RELEASE before restarting.
PAUSE     - Commander wants the run to pause.
END       - The commander wants the run to end.
 */
  void
CAcquisitionThread::processCommand(CControlQueues::opCode command)
{
  CControlQueues* queues = CControlQueues::getInstance();
  CRunState* pState = CRunState::getInstance();
  pState->setState(CRunState::Stopping);
  if (command == CControlQueues::ACQUIRE) {
    stopDaq();
    queues->Acknowledge();
    CControlQueues::opCode release  = queues->getRequest();
    assert(release == CControlQueues::RELEASE);
    queues->Acknowledge();
    VMusbToAutonomous();
    pState->setState(CRunState::Active);
  }
  else if (command == CControlQueues::END) {
    stopDaq();
    queues->Acknowledge();
    throw 0;
  }
  else if (command == CControlQueues::PAUSE) {
    pauseDaq();

  }
  else {
    // bad error:

    assert(0);
  }
}
/*!
  Process a buffer of data from the VM-USB (not artificially generated
  buffers.  There are only two types of buffers that can come from the
  VM-USB:
  - Event data
  - Scalers
  These are distinguishable from the Scaler bit in the header word of the
  data from the VM-USB.
  \param buffer : DataBuffer*
  the buffer of data from the VM-USB.  The following fiels have been set:
  - s_storageSize  : number of bytes of physical storage in a buffer. 
  - s_bufferType.
  - s_buffersSize  : number of bytes read from the USB.
  - s_rawData      : the data read from the USB.

  The disposition of full buffers is done by another thread that is connected
  to us by a buffer queue.  Once we fill in the buffer type we just have to
  submit the buffer to the queue.. which can wake up the output thread and
  cause a scheduler pass... or not.

 */
  void
CAcquisitionThread::processBuffer(DataBuffer* pBuffer)
{
  timespec acquiredTime;
  clock_gettime(CLOCK_REALTIME, &acquiredTime); // CLOCK_REALTIME is the only gaurantee
  pBuffer->s_timeStamp  = acquiredTime;

  // In this version, all stack ids are good. 
  // stack 7 is queued as an event to the tcl server as it contains monitor events.
  //
  // The output thread get all other stack data and will ensure that
  // stack 1 completions are scalers and all others are events.

  if ((pBuffer->s_bufferType == TYPE_EVENTS) &&((pBuffer->s_rawData[1] >> 13) & 0x7) == 7) {
    ::Globals::pTclServer->QueueBuffer(pBuffer);
    gFreeBuffers.queue(pBuffer);
  } 
  else {
    gFilledBuffers.queue(pBuffer);  // Send it on to be routed to spectrodaq in another thread.
  }
}
/*!
  startDaq start data acquisition from a standing stop. To do this we need to:
  - Emit a begin run buffer.
  - Create VMUSBReadoutLists from the m_scalers and m_adcs
  - Download those lists into the VM-USB, list 2 will be used for event readout.
  list 1 for scalers.
  - Set the trigger for list 2 to be interrupt number 1 with vmeVector and
  vmeIPL as described in the static consts in this module
  \bug May want to make this parameterizable, but probably not necessary.
  - Set the buffersize to 13k (max). to get optimum throughput.
  - Setup scaler readout to happen every 10 seconds.
  - Initialize the hardware
  - Start USB data acuisition.

 */
  void
CAcquisitionThread::startDaq()
{

  //  First do a bulk read just to flush any crap that's in the VM-USB
  // output fifo..as it appears to sometimes leave crap there.
  // ignore any error status, and use a short timeout:

  cerr << "Flushing any garbage in the VM-USB fifo...\n";

  char junk[1000];
  size_t moreJunk;
  m_pVme->usbRead(junk, sizeof(junk), &moreJunk, 1*1000); // One second timeout.

  cerr << "Starting VM-USB initialization\n";


  // Now we can start preparing to read...

  //  m_pVme->writeActionRegister(CVMUSB::ActionRegister::sysReset);
  m_pVme->writeActionRegister(0);

  // Set up the buffer size and mode:

  m_pVme->writeBulkXferSetup(0 << CVMUSB::TransferSetupRegister::timeoutShift); // don't want multibuffering...1sec timeout is fine.

  // The global mode:
  //   13k buffer
  //   Single event seperator.
  //   Aligned on 16 bits.
  //   Single header word.
  //   Bus request level 4.
  //   Flush scalers on a single event.
  //
  m_pVme->writeGlobalMode((4 << CVMUSB::GlobalModeRegister::busReqLevelShift) | 
                            //        CVMUSB::GlobalModeRegister::flushScalers |
                            // CVMUSB::GlobalModeRegister::mixedBuffers        |
                            // CVMUSB::GlobalModeRegister::spanBuffers         |
                            (CVMUSB::GlobalModeRegister::bufferLen13K << 
                                  CVMUSB::GlobalModeRegister::bufferLenShift));



  // Process the configuration. This must be done in a way that preserves the
  // Interpreter since loadStack and Initialize for each stack will need the
  // interpreter for our support of tcl drivers.

  Globals::pConfig = new CConfiguration;
  Globals::pConfig->processConfiguration(Globals::configurationFilename);
  m_Stacks = Globals::pConfig->getStacks();

  //  Get all of the stacks.  load and enable them.  First we'll reset the
  // stack load offset.

  CStack::resetStackOffset();

  cerr << "Loading " << m_Stacks.size() << " stacks to vm-usb\n";
  m_haveScalerStack = false;
  for(int i =0; i < m_Stacks.size(); i++) {
    CStack* pStack = dynamic_cast<CStack*>(m_Stacks[i]->getHardwarePointer());
   
    assert(pStack);
    if (pStack->getTriggerType()  == CStack::Scaler) {
      m_haveScalerStack = true;
    }
    pStack->Initialize(*m_pVme);    // INitialize daq hardware associated with the stack.
    pStack->loadStack(*m_pVme);     // Load into VM-USB
    pStack->enableStack(*m_pVme);   // Enable the trigger logic for the stack.


  }

  // there could be a TclServer stack as well:

  TclServer*          pServer = ::Globals::pTclServer;
  CVMUSBReadoutList   list    = pServer->getMonitorList();
  if (list.size() != 0) {
    std::cerr << "Loading monitor stack of size: " << list.size() << " at offset: " << CStack::getOffset() << std::endl;
    size_t currentOffset = CStack::getOffset();
    m_pVme->loadList(7, list, currentOffset); // The tcl server will periodically trigger the list.
  }


  // Start the VMUSB in data taking mode:

  VMusbToAutonomous();

}
/*!
  Stop data taking this involves:
  - Forcing a scaler trigger (action register write)
  - Setting clearing the DAQ start bit (action register write)
  - draining data from the VMUSB:
  - Call shutdown the hardware in the stacks
 */
  void
CAcquisitionThread::stopDaq()
{
  if (m_haveScalerStack) {
    m_pVme->writeActionRegister(CVMUSB::ActionRegister::scalerDump);
  }
  m_pVme->writeActionRegister(0);
  drainUsb();

  cerr << "Running on end routines" << endl; 
  for(int i =0; i < m_Stacks.size(); i++) {
    CStack* pStack = dynamic_cast<CStack*>(m_Stacks[i]->getHardwarePointer());

    assert(pStack);
    pStack->onEndRun(*m_pVme);   // Enable the trigger logic for the stack.


  }


}
/*!
  Pause the daq. This means doing a stopDaq() and fielding 
  requests until resume or stop was sent.

 */
  void
CAcquisitionThread::pauseDaq()
{
  CControlQueues* queues = CControlQueues::getInstance();
  CRunState* pState = CRunState::getInstance();
  pState->setState(CRunState::Stopping); // No monitoring for now.
  stopDaq();
  pState->setState(CRunState::Paused);    // Fully paused.
  queues->Acknowledge();
  

  while (1) {
    CControlQueues::opCode req = queues->getRequest();

    // Acceptable actions are to acquire the USB, 
    // End the run or resume the run.
    //

    if (req == CControlQueues::ACQUIRE) {
      queues->Acknowledge();
      CControlQueues::opCode release = queues->getRequest();
      assert (release == CControlQueues::RELEASE);
      queues->Acknowledge();
    }
    else if (req == CControlQueues::END) {
      queues->Acknowledge();
      throw 0;
    }
    else if (req == CControlQueues::RESUME) {
      startDaq();
      queues->Acknowledge();
      return;
    }
    else {
      assert(0);
    }
  }
  pState->setState(CRunState::Active);

}
/*!
  Turn on Data taking this is just a write of CVMUSB::ActionRegister::startDAQ
  to the action register
 */
  void
CAcquisitionThread::VMusbToAutonomous()
{
    CRunState* pState = CRunState::getInstance();

    m_pVme->writeActionRegister(CVMUSB::ActionRegister::startDAQ);
    pState->setState(CRunState::Active);
<<<<<<< HEAD

=======
>>>>>>> 0911cd30
}
/*!
  Drain usb - We read buffers from the DAQ (with an extended timeout)
  until the buffer we get indicates it was the last one (data taking turned off).
  Each buffer is processed normally.
 */
  void
CAcquisitionThread::drainUsb()
{
  bool done = false;
  DataBuffer* pBuffer = gFreeBuffers.get();
  int timeouts(0);
  size_t bytesRead;
  cerr << "CAcquisitionThread::drainUsb...\n";
  do {
    int    status = m_pVme->usbRead(pBuffer->s_rawData, pBuffer->s_storageSize,
        &bytesRead, 
        DRAINTIMEOUTS*1000); // 5 second timeout!!
    if (status == 0) {
      pBuffer->s_bufferSize = bytesRead;
      pBuffer->s_bufferType   = TYPE_EVENTS;
      cerr << "Got a buffer, with type header: " << hex << pBuffer->s_rawData[0] << endl;
      if (pBuffer->s_rawData[0] & VMUSBLastBuffer) {
        bootToTheHead();
        cerr << "Done\n";
        done = true;
      }
      processBuffer(pBuffer);
      pBuffer = gFreeBuffers.get();
    }
    else {
      timeouts++;   // By the time debugged this is only failure.
      cerr << "Read timed out\n";
      if(timeouts >= DRAINTIMEOUTS) {
        cerr << "Warning: drainUsb() persistent timeout assuming already drained\n";
        bootToTheHead();
        done = true;
      }
    }
  } while (!done);


  gFreeBuffers.queue(pBuffer);
  cerr << "Done finished\n";

}
/*!
  Emit a begin run buffer to the output thread.
  the key info in this buffer is just its type and timestamp.
  No info at all is in the body, however since the buffer will be returned
  to the free list we have to get it from there to begin with:
 */
  void
CAcquisitionThread::beginRun()
{
  DataBuffer* pBuffer   = gFreeBuffers.get();
  pBuffer->s_bufferSize = pBuffer->s_storageSize;
  pBuffer->s_bufferType = TYPE_START;
  processBuffer(pBuffer); // Rest gets taken care of there.
}
/*!
  Emit an end of run buffer.
  This is just like a begin run buffer except for the buffer type:
 */
  void
CAcquisitionThread::endRun()
{

  DataBuffer* pBuffer   = gFreeBuffers.get();
  pBuffer->s_bufferSize = pBuffer->s_storageSize;
  pBuffer->s_bufferType = TYPE_STOP;
  processBuffer(pBuffer);
} 

/*!
  Do a 'drastic purge' of the VM-USB.
 */
  void
CAcquisitionThread::bootToTheHead()
{
  uint32_t junk;
  cerr << "Attempting final drain\n";
  m_pVme->writeActionRegister(CVMUSB::ActionRegister::sysReset);
  m_pVme->writeActionRegister(0);
  Os::usleep(100);
  m_pVme->vmeRead32(0, CVMUSBReadoutList::a32UserData, &junk);
  uint8_t buffer[13*1024*2];
  size_t  bytesRead;
  int status = m_pVme->usbRead(buffer,
             sizeof(buffer),
             &bytesRead, DRAINTIMEOUTS*1000);

}
/**
 * report an error during acquisition to the main thread by scheduling
 * an event.
 *
 * @param msg - the error message to report.
 */
void
CAcquisitionThread::reportErrorToMainThread(std::string msg)
{
    struct event {
        Tcl_Event     event;
        StringPayload payload;
    } ;
    
    // Allocate and fill in the event:
    
    event* pEvent = reinterpret_cast<event*>(Tcl_Alloc(sizeof(event)));
    pEvent->event.proc = CTheApplication::AcquisitionErrorHandler;
    pEvent->payload.pMessage = Tcl_Alloc(msg.size() +1);
    strcpy(pEvent->payload.pMessage, msg.c_str());
    Tcl_ThreadQueueEvent(
        Globals::mainThreadId, reinterpret_cast<Tcl_Event*>(pEvent),
        TCL_QUEUE_TAIL
    );
    
    
}<|MERGE_RESOLUTION|>--- conflicted
+++ resolved
@@ -110,92 +110,42 @@
   // starting the thread will eventually get operator() called and that
   // will do all the rest of the work in thread context.
 
-  pThread->Thread::start();
+  pThread->CSynchronizedThread::start();
 
 
 }
 /**
  * Adaptor to between spectrodaq and nextgen threading models:
  */
-  void
-CAcquisitionThread::run()
+//  void
+//CAcquisitionThread::run()
+//{
+//  m_tid = getId();
+//  operator()();
+//}
+
+/**
+ * 
+ */
+void CAcquisitionThread::init()
 {
   m_tid = getId();
-  operator()();
-}
-
-/*!
-  Returns true if the thread is running.
- */
-  bool
-CAcquisitionThread::isRunning()
-{
-  return m_Running;
-}
-
-/*!
-  Wait for the thread to exit.
- */
-  void
-CAcquisitionThread::waitExit()
-{
-  getInstance()->join();
-}
-
-/*!
-  Entry point for the thread.
- */
-  int
-CAcquisitionThread::operator()()
-{
-  Globals::running = true;
-  CRunState* pState = CRunState::getInstance();
-  pState->setState(CRunState::Starting);
+
   try {
+
+    cout << "CAcquisitionThread::init started" << endl;
+
+    Globals::running = true;
+    CRunState::getInstance()->setState(CRunState::Starting);
+
     m_Running = true;   // Thread is off and running now.
 
-
-    startDaq();             // Setup and start data taking.
-
-
+    startDaq();
     beginRun();     // Emit begin run buffer.
-    std::string errorMessage;
-    try {
-
-      mainLoop();     // Enter the main processing loop.
-    }
-    catch (std::string msg) {
-        stopDaq();                       // Ensure we're not in ACQ moe.
-        errorMessage = msg;
-    }
-    catch (const char* msg) {
-        stopDaq();                       // Ensure we're not in ACQ moe.
-        errorMessage = msg;
-    }
-    catch (CException err) {
-        stopDaq();                       // Ensure we're not in ACQ moe.
-        errorMessage = err.ReasonText();
-    }
-    catch (...) {
-        //  This is a normal exit...
-    }
-    Globals::running = false;
-
-    pState->setState(CRunState::Idle);
-    endRun();			// Emit end run buffer.
-    
-    
-    m_Running = false;		// Exiting.
-    
-    // If there's an error message report the error to the main thread:
-    
-    if (errorMessage != "") {
-        
-        reportErrorToMainThread(errorMessage);
-    }
-    return      0;		// Successful exit I suppose.
-  }
-  catch (string msg) {
+  
+    cout << "CAcquisitionThread::init done" << endl;
+  }
+    catch (string msg) {
     Globals::running = false;
     cerr << "CAcquisition thread caught a string exception: " << msg << endl;
   }
@@ -212,11 +162,92 @@
     Globals::running = false;
     cerr << "CAcquisition thread caught some other exception type.\n";
   }
+  // If we are not running, there must have been an exception:
+  // -  Turn off the VM-USB
+  // -  Drain the buffers.
+  // Any exceptions here just cause us to abort this cleanup process.
+  // that's generally ok as the next run of VMUSBReadout will try
+  // to put the VMUSB into halt and flush the fifos too.
+  
+  if (!Globals::running) {
+    try {
+      stopDaq();                 // Calls drainUsb and bootToTheHead for us.
+    }
+    catch (...)  {}
+  }
+
+}
+
+/*!
+  Returns true if the thread is running.
+ */
+  bool
+CAcquisitionThread::isRunning()
+{
+  return m_Running;
+}
+
+/*!
+  Wait for the thread to exit.
+ */
+  void
+CAcquisitionThread::waitExit()
+{
+  getInstance()->join();
+}
+
+/*!
+  Entry point for the thread.
+ */
+void CAcquisitionThread::operator()()
+{
+  std::string errorMessage;
+  try {
+
+    mainLoop();     // Enter the main processing loop.
+  }
+  // TODO:  Error exits should produce abnormal end items.
+  
+  catch (std::string msg) {
+    stopDaq();                       // Ensure we're not in ACQ moe.
+    errorMessage = msg;
+  }
+  catch (const char* msg) {
+    stopDaq();                       // Ensure we're not in ACQ moe.
+    errorMessage = msg;
+  }
+  catch (CException err) {
+    stopDaq();                       // Ensure we're not in ACQ moe.
+    errorMessage = err.ReasonText();
+  }
+  catch (int i) {
+    //  This is a normal exit...
+  }
+  catch(...) {
+    stopDaq();
+    errorMessage = "Unanticipated exception type caught by Readout Thread";
+    
+  }
+  Globals::running = false;
+
+  CRunState* pState = CRunState::getInstance();
+  pState->setState(CRunState::Idle);
+  endRun();			// Emit end run buffer.
+
+
+  m_Running = false;		// Exiting.
+
+  // If there's an error message report the error to the main thread:
+
+  if (errorMessage != "") {
+    reportErrorToMainThread(errorMessage);
+    return;
+  }
+
   Globals::running = false;
   pState->setState(CRunState::Idle);
   m_Running = false;
 
-  return 0;
 }
 
 /*!
@@ -278,7 +309,7 @@
   }
   catch (...) {
     gFreeBuffers.queue(pBuffer);  // Don't lose buffers!!
-    throw;
+    throw;                        // 'normal exit' caught by caller.
   }
 }
 /*!
@@ -549,10 +580,8 @@
 
     m_pVme->writeActionRegister(CVMUSB::ActionRegister::startDAQ);
     pState->setState(CRunState::Active);
-<<<<<<< HEAD
-
-=======
->>>>>>> 0911cd30
+
+    pState->setState(CRunState::Active);
 }
 /*!
   Drain usb - We read buffers from the DAQ (with an extended timeout)
@@ -635,7 +664,7 @@
 {
   uint32_t junk;
   cerr << "Attempting final drain\n";
-  m_pVme->writeActionRegister(CVMUSB::ActionRegister::sysReset);
+  //   m_pVme->writeActionRegister(CVMUSB::ActionRegister::sysReset);
   m_pVme->writeActionRegister(0);
   Os::usleep(100);
   m_pVme->vmeRead32(0, CVMUSBReadoutList::a32UserData, &junk);
