--- conflicted
+++ resolved
@@ -206,12 +206,7 @@
   catch (CException& err) {
     Globals::running = false;
     cerr << "CAcquisition thread caught a daq exception: "
-<<<<<<< HEAD
       << err.ReasonText() << " while " << err.WasDoing() << endl;
-    throw;
-=======
-	 << err.ReasonText() << " while " << err.WasDoing() << endl;
->>>>>>> dbe47177
   }
   catch (...) {
     Globals::running = false;
@@ -551,10 +546,6 @@
 CAcquisitionThread::VMusbToAutonomous()
 {
     CRunState* pState = CRunState::getInstance();
-<<<<<<< HEAD
-=======
-    
->>>>>>> dbe47177
 
     m_pVme->writeActionRegister(CVMUSB::ActionRegister::startDAQ);
     pState->setState(CRunState::Active);
