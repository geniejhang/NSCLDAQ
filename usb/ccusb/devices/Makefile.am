lib_LTLIBRARIES 		= libCCUSBDevices.la #libCCUSBSwigDevices.la
libCCUSBDevices_la_SOURCES	= 	CConfigurableObject.cpp	\
					CReadoutModule.cpp	\
					CReadoutHardware.cpp	\
					CPH7xx.cpp	\
					CAD811.cpp	\
					CStack.cpp	\
					CLRS2551.cpp	\
					CLRS2249.cpp	\
					CLRS2228.cpp	\
					CCAEN257.cpp	\
					CC1205.cpp	\
					CCCUSBModule.cpp	\
					CPH7132.cpp	\
					CTclModule.cpp	\
					CLeCroy4434.cpp \
					CCamacCrate.cpp \
					CLeCroy4300B.cpp \
					CULMTrigger.cpp \
<<<<<<< HEAD
          CMarker.cpp
=======
					CMarker.cpp
>>>>>>> dcd20497


libCCUSBDevices_la_CPPFLAGS	= 	-I@top_srcdir@/usb/ccusb/ccusb \
			-I@top_srcdir@/usb/ccusb/daqconfig \
			-I@top_srcdir@/usb/ccusb		\
			-I@top_srcdir@/usb/common/devices		\
			@LIBTCLPLUS_CFLAGS@		\
			-I@top_srcdir@/base/headers		\
			@TCL_FLAGS@ @THREADCXX_FLAGS@


libCCUSBDevices_la_LIBADD	= @top_builddir@/usb/ccusb/ccusb/libCCUSB.la \
				@LIBTCLPLUS_LDFLAGS@	\
				  @TCL_LDFLAGS@ @THREADLD_FLAGS@

noinst_HEADERS			= 	CConfigurableObject.h	\
					CReadoutModule.h 	\
					CReadoutHardware.h 	\
					CStack.h		\
					CAD811.h		\
					CPH7xx.h		\
					CLRS2551.h		\
					CLRS2249.h		\
					CLRS2228.h		\
					CCAEN257.h		\
					CC1205.h		\
					CCCUSBModule.h		\
					CPH7132.h		\
<<<<<<< HEAD
					CTclModule.h \
          CMarker.h

=======
					CTclModule.h		\
					CMarker.h
>>>>>>> dcd20497


install-data-local:
	$(mkinstalldirs) @prefix@/ccusbdriver
	$(mkinstalldirs) @prefix@/ccusbdriver/includes
	$(INSTALL_DATA)  @srcdir@/*.h @prefix@/ccusbdriver/includes

# Swig interface generation:

#libCCUSBSwigDevices_la_SOURCES = @srcdir@/CCUSBSwigDevices_wrap.cxx
#libCCUSBSwigDevices_la_LIBADD  = libCCUSBDevices.la \
#                                 @THREADLD_FLAGS@
#
#
#BUILT_SOURCES=@srcdir@/CCUSBSwigDevices_wrap.cxx 
#
#SWIGINCLUDES = -I@top_srcdir@/usb/common/devices -I@top_srcdir@/usb/ccusb/ccusb
#
#@srcdir@/CCUSBSwigDevices_wrap.cxx:	@top_srcdir@/usb/common/devices/CLeCroy4448.h
#	@SWIG@ -c++ -outdir @srcdir@ $(SWIGINCLUDES) -debug-classes -tcl -namespace -pkgversion 1.0 @srcdir@/CCUSBSwigDevices.i
#

EXTRA_DIST = CCamacCompat.hpp<|MERGE_RESOLUTION|>--- conflicted
+++ resolved
@@ -17,11 +17,7 @@
 					CCamacCrate.cpp \
 					CLeCroy4300B.cpp \
 					CULMTrigger.cpp \
-<<<<<<< HEAD
-          CMarker.cpp
-=======
 					CMarker.cpp
->>>>>>> dcd20497
 
 
 libCCUSBDevices_la_CPPFLAGS	= 	-I@top_srcdir@/usb/ccusb/ccusb \
@@ -50,14 +46,9 @@
 					CC1205.h		\
 					CCCUSBModule.h		\
 					CPH7132.h		\
-<<<<<<< HEAD
-					CTclModule.h \
-          CMarker.h
-
-=======
 					CTclModule.h		\
 					CMarker.h
->>>>>>> dcd20497
+
 
 
 install-data-local:
