--- conflicted
+++ resolved
@@ -1,20 +1,18 @@
 lib_LTLIBRARIES		= libCCUSB.la libCCCUSB.la libCCCUSBReadoutList.la
-<<<<<<< HEAD
+COMPILATION_FLAGS		= -I@top_srcdir@/base/os \
+												@LIBTCLPLUS_CFLAGS@ \
+												@TCL_FLAGS@ \
+												@USBSWITCHES@ \
+												@THREADCXX_FLAGS@ \
+												-I@top_srcdir@/base/tcpip 
+
+
 libCCUSB_la_SOURCES	= CCCUSB.cpp CCCUSBusb.cpp CCCUSBRemote.cpp CCCUSBReadoutList.cpp
+libCCUSB_la_CPPFLAGS    = $(COMPILATION_FLAGS)
 include_HEADERS         = CCCUSB.h CCCUSBusb.h CCCUSBRemote.h  CCCUSBReadoutList.h
 
 
 ## SWIG wrapper generation
-=======
-COMPILATION_FLAGS		= -I@top_srcdir@/base/os \
-		@TCL_FLAGS@ @USBSWITCHES@ @THREADCXX_FLAGS@
-
-
-libCCUSB_la_SOURCES	= CCCUSB.cpp CCCUSBReadoutList.cpp
-libCCUSB_la_CPPFLAGS    = $(COMPILATION_FLAGS)
-include_HEADERS         = CCCUSB.h   CCCUSBReadoutList.h
->>>>>>> dcd20497
-
 
 libCCCUSB_la_SOURCES    = @srcdir@/CCCUSB_wrap.cxx
 libCCCUSB_la_CPPFLAGS=$(COMPILATION_FLAGS)
@@ -25,7 +23,6 @@
 BUILT_SOURCES=@srcdir@/CCCUSB_wrap.cxx @srcdir@/CCCUSBReadoutList_wrap.cxx
 
 @srcdir@/CCCUSB_wrap.cxx:	 @srcdir@/CCCUSB.h
-<<<<<<< HEAD
 	@SWIG@ -c++ -debug-classes  -tcl  -namespace  -pkgversion 1.0  -outdir @srcdir@ \
 						@srcdir@/CCCUSB.i
 
@@ -34,22 +31,6 @@
 						@srcdir@/CCCUSBReadoutList.i
 
 
-=======
-	 @SWIG@ -c++ -debug-classes  -tcl  -namespace  -pkgversion 1.0  -outdir @srcdir@ \
-		@srcdir@/CCCUSB.h
-
-@srcdir@/CCCUSBReadoutList_wrap.cxx:  @srcdir@/CCCUSBReadoutList.h
-	 @SWIG@ -c++ -debug-classes  -tcl  -namespace  -pkgversion 1.0  -outdir @srcdir@ \
-		@srcdir@/CCCUSBReadoutList.h
-
-
-
->>>>>>> dcd20497
-
-INCLUDES		= -I@top_srcdir@/base/os @LIBTCLPLUS_CFLAGS@ \
-							@TCL_FLAGS@ @USBSWITCHES@ @THREADCXX_FLAGS@ \
-              -I@top_srcdir@/base/tcpip \
-              -I@top_srcdir@/base/os
 
 ## Normal C++ library containing CVMUSB*
 libCCUSB_la_LIBADD	= @top_builddir@/base/os/libdaqshm.la \
