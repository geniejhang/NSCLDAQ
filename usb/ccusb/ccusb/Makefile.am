lib_LTLIBRARIES		= libCCUSB.la libCCCUSB.la libCCCUSBReadoutList.la
COMPILATION_FLAGS		= -I@top_srcdir@/base/os \
<<<<<<< HEAD
												@LIBTCLPLUS_CFLAGS@ \
												@TCL_FLAGS@ \
												@USBSWITCHES@ \
												@THREADCXX_FLAGS@ \
												-I@top_srcdir@/base/tcpip 
=======
				-I@top_srcdir@/base/thread \
		@TCL_FLAGS@ @USBSWITCHES@ @THREADCXX_FLAGS@
>>>>>>> 5dfdfb8d


libCCUSB_la_SOURCES	= CCCUSB.cpp CCCUSBusb.cpp CCCUSBRemote.cpp \
											CMockCCUSB.cpp CCCUSBReadoutList.cpp \
											CLoggingReadoutList.cpp
libCCUSB_la_CPPFLAGS    = $(COMPILATION_FLAGS)
include_HEADERS         = CCCUSB.h CCCUSBusb.h CCCUSBRemote.h \
													CMockCCUSB.h CCCUSBReadoutList.h \
													CLoggingReadoutList.h


## SWIG wrapper generation

libCCCUSB_la_SOURCES    = @srcdir@/CCCUSB_wrap.cxx
libCCCUSB_la_CPPFLAGS=$(COMPILATION_FLAGS)

libCCCUSBReadoutList_la_SOURCES = @srcdir@/CCCUSBReadoutList_wrap.cxx
libCCCUSBReadoutList_la_CPPFLAGS= $(COMPILATION_FLAGS)

BUILT_SOURCES=@srcdir@/CCCUSB_wrap.cxx @srcdir@/CCCUSBReadoutList_wrap.cxx

@srcdir@/CCCUSB_wrap.cxx:	 @srcdir@/CCCUSB.h
	@SWIG@ -c++ -debug-classes  -tcl  -namespace  -pkgversion 1.0  -outdir @srcdir@ \
						@srcdir@/CCCUSB.i

@srcdir@/CCCUSBReadoutList_wrap.cxx:  @srcdir@/CCCUSBReadoutList.h
		@SWIG@ -c++ -debug-classes  -tcl  -namespace  -pkgversion 1.0  -outdir @srcdir@ \
						@srcdir@/CCCUSBReadoutList.i



<<<<<<< HEAD
## Normal C++ library containing CCCUSB*
libCCUSB_la_LIBADD	= @top_builddir@/base/os/libdaqshm.la \
										@TCL_LDFLAGS@ \
                    @LIBTCLPLUS_LDFLAGS@ \
										@top_builddir@/base/tcpip/libTcp.la \
										@LIBEXCEPTION_LDFLAGS@  @THREADLD_FLAGS@ \
	  								@USB_LIBS@  
=======
 libCCUSB_la_LIBADD	= @top_builddir@/base/os/libdaqshm.la \
			@top_builddir@/base/thread/libdaqthreads.la \
	 @USB_LIBS@   @THREADLD_FLAGS@
>>>>>>> 5dfdfb8d

## SWIG Wrapper containing cvmusb::CCCUSB 
libCCCUSB_la_LIBADD = libCCUSB.la @top_builddir@/base/os/libdaqshm.la \
										@TCL_LDFLAGS@ \
                    @LIBTCLPLUS_LDFLAGS@ \
										@top_builddir@/base/tcpip/libTcp.la \
										@LIBEXCEPTION_LDFLAGS@ 

## SWIG Wrapper containing cvmusbreadoutlist::CCCUSBReadoutList
libCCCUSBReadoutList_la_LIBADD = libCCUSB.la @top_builddir@/base/os/libdaqshm.la \
			@THREADLD_FLAGS@ 

install-data-local:
	$(mkinstalldirs) @prefix@/ccusbdriver
	$(mkinstalldirs) @prefix@/ccusbdriver/includes
	$(INSTALL_DATA)  @srcdir@/*.h @prefix@/ccusbdriver/includes
	echo "package ifneeded cccusb 1.0 [list load [file join \$$dir libCCCUSB.so]]" >> @libdir@/pkgIndex.tcl
	echo "package ifneeded cccusbreadoutlist 1.0 [list load [file join \$$dir libCCCUSBReadoutList.so]]" >> @libdir@/pkgIndex.tcl



## -------------------------------------------
##          TESTS
## -------------------------------------------

noinst_PROGRAMS = unittests tests remotetests

## These all link against installed libraries rather than
## the .la files produced before the installation. These are
## supposed to be production test programs.

## Manual test programs for CCUSBusb
tests_SOURCES = TestRunner.cpp \
								regTests.cpp
tests_LDADD = $(CPPUNIT_LDFLAGS) \
							-L@libdir@ -lCCUSB \
							@TCL_LDFLAGS@ \
							@LIBTCLPLUS_LDFLAGS@
tests_CXXFLAGS = $(AM_CXXFLAGS)
tests_LDFLAGS = -Wl,"-rpath=@libdir@" 


## Manual test program for CCCUSBRemote
remotetests_SOURCES = TestRunner.cpp \
											remoteRegTests.cpp
remotetests_LDADD = $(CPPUNIT_LDFLAGS) \
											-L@libdir@ -lCCUSB \
											@TCL_LDFLAGS@ \
											@LIBTCLPLUS_LDFLAGS@
remotetests_CXXFLAGS = $(AM_CXXFLAGS)
remotetests_LDFLAGS = -Wl,"-rpath=@libdir@" 


## These are tests that run automatically at check-TESTS
unittests_SOURCES  = TestRunner.cpp rdolistTests.cpp \
										 loggingrdolistTests.cpp \
										 mockccusbTests.cpp
unittests_LDADD    = $(CPPUNIT_LDFLAGS) \
											-L@libdir@ -lCCUSB \
											@TCL_LDFLAGS@ \
											@LIBTCLPLUS_LDFLAGS@
unittests_CXXFLAGS = $(AM_CXXFLAGS)
unittests_LDFLAGS  = -Wl,"-rpath=@libdir@" 


TESTS = ./unittests


clean-local:
	$(RM) -f $(BUILT_SOURCES)


EXTRA_DIST=CCCUSB.i CCCUSBReadoutList.i Asserts.h<|MERGE_RESOLUTION|>--- conflicted
+++ resolved
@@ -1,15 +1,12 @@
 lib_LTLIBRARIES		= libCCUSB.la libCCCUSB.la libCCCUSBReadoutList.la
 COMPILATION_FLAGS		= -I@top_srcdir@/base/os \
-<<<<<<< HEAD
-												@LIBTCLPLUS_CFLAGS@ \
-												@TCL_FLAGS@ \
-												@USBSWITCHES@ \
-												@THREADCXX_FLAGS@ \
-												-I@top_srcdir@/base/tcpip 
-=======
 				-I@top_srcdir@/base/thread \
-		@TCL_FLAGS@ @USBSWITCHES@ @THREADCXX_FLAGS@
->>>>>>> 5dfdfb8d
+				@LIBTCLPLUS_CFLAGS@ \
+				@TCL_FLAGS@ \
+				@USBSWITCHES@ \
+				@THREADCXX_FLAGS@ \
+				-I@top_srcdir@/base/tcpip 
+
 
 
 libCCUSB_la_SOURCES	= CCCUSB.cpp CCCUSBusb.cpp CCCUSBRemote.cpp \
@@ -37,30 +34,26 @@
 
 @srcdir@/CCCUSBReadoutList_wrap.cxx:  @srcdir@/CCCUSBReadoutList.h
 		@SWIG@ -c++ -debug-classes  -tcl  -namespace  -pkgversion 1.0  -outdir @srcdir@ \
-						@srcdir@/CCCUSBReadoutList.i
+		@srcdir@/CCCUSBReadoutList.i
 
 
 
-<<<<<<< HEAD
 ## Normal C++ library containing CCCUSB*
 libCCUSB_la_LIBADD	= @top_builddir@/base/os/libdaqshm.la \
-										@TCL_LDFLAGS@ \
-                    @LIBTCLPLUS_LDFLAGS@ \
-										@top_builddir@/base/tcpip/libTcp.la \
-										@LIBEXCEPTION_LDFLAGS@  @THREADLD_FLAGS@ \
-	  								@USB_LIBS@  
-=======
- libCCUSB_la_LIBADD	= @top_builddir@/base/os/libdaqshm.la \
-			@top_builddir@/base/thread/libdaqthreads.la \
-	 @USB_LIBS@   @THREADLD_FLAGS@
->>>>>>> 5dfdfb8d
+			@TCL_LDFLAGS@ \
+	                @LIBTCLPLUS_LDFLAGS@ \
+			@top_builddir@/base/tcpip/libTcp.la \
+			@LIBEXCEPTION_LDFLAGS@  @THREADLD_FLAGS@ \
+	  		@USB_LIBS@  
 
 ## SWIG Wrapper containing cvmusb::CCCUSB 
 libCCCUSB_la_LIBADD = libCCUSB.la @top_builddir@/base/os/libdaqshm.la \
-										@TCL_LDFLAGS@ \
-                    @LIBTCLPLUS_LDFLAGS@ \
-										@top_builddir@/base/tcpip/libTcp.la \
-										@LIBEXCEPTION_LDFLAGS@ 
+			@top_builddir@/base/thread/libdaqthreads.la \
+			@top_builddir@/base/tcpip/libTcp.la         \
+			@LIBTCLPLUS_LDFLAGS@                        \
+			@LIBEXCEPTION_LDFLAGS@                      \
+		   	@TCL_LDFLAGS@                               \
+	 		@USB_LIBS@   @THREADLD_FLAGS@
 
 ## SWIG Wrapper containing cvmusbreadoutlist::CCCUSBReadoutList
 libCCCUSBReadoutList_la_LIBADD = libCCUSB.la @top_builddir@/base/os/libdaqshm.la \
@@ -87,35 +80,51 @@
 
 ## Manual test programs for CCUSBusb
 tests_SOURCES = TestRunner.cpp \
-								regTests.cpp
+		regTests.cpp
 tests_LDADD = $(CPPUNIT_LDFLAGS) \
-							-L@libdir@ -lCCUSB \
-							@TCL_LDFLAGS@ \
-							@LIBTCLPLUS_LDFLAGS@
-tests_CXXFLAGS = $(AM_CXXFLAGS)
-tests_LDFLAGS = -Wl,"-rpath=@libdir@" 
+		-L@libdir@ -lCCUSB \
+		@TCL_LDFLAGS@ \
+		@LIBTCLPLUS_LDFLAGS@
+tests_CXXFLAGS = -I@top_srcdir@/base/thread $(AM_CXXFLAGS)
+tests_LDFLAGS =  @top_builddir@/base/thread/libdaqthreads.la        \
+			@top_builddir@/base/tcpip/libTcp.la         \
+			@LIBTCLPLUS_LDFLAGS@                        \
+			@LIBEXCEPTION_LDFLAGS@                      \
+		   	@TCL_LDFLAGS@                               \
+	 		@USB_LIBS@   @THREADLD_FLAGS@ @TCL_LDFLAGS@ \
+		 -Wl,"-rpath=@libdir@" 
 
 
 ## Manual test program for CCCUSBRemote
 remotetests_SOURCES = TestRunner.cpp \
-											remoteRegTests.cpp
+			remoteRegTests.cpp
 remotetests_LDADD = $(CPPUNIT_LDFLAGS) \
-											-L@libdir@ -lCCUSB \
-											@TCL_LDFLAGS@ \
-											@LIBTCLPLUS_LDFLAGS@
-remotetests_CXXFLAGS = $(AM_CXXFLAGS)
-remotetests_LDFLAGS = -Wl,"-rpath=@libdir@" 
+			@builddir@/libCCUSB.la                      \
+			@top_builddir@/base/tcpip/libTcp.la         \
+			@LIBTCLPLUS_LDFLAGS@                        \
+			@LIBEXCEPTION_LDFLAGS@                      \
+		   	@TCL_LDFLAGS@                               \
+	 		@USB_LIBS@   @THREADLD_FLAGS@ @TCL_LDFLAGS@
+
+
+remotetests_CXXFLAGS = $(AM_CXXFLAGS) -I@top_srcdir@/base/thread
+remotetests_LDFLAGS = @top_builddir@/base/thread/libdaqthreads.la \
+	-Wl,"-rpath=@libdir@" 
 
 
 ## These are tests that run automatically at check-TESTS
 unittests_SOURCES  = TestRunner.cpp rdolistTests.cpp \
-										 loggingrdolistTests.cpp \
-										 mockccusbTests.cpp
-unittests_LDADD    = $(CPPUNIT_LDFLAGS) \
-											-L@libdir@ -lCCUSB \
-											@TCL_LDFLAGS@ \
-											@LIBTCLPLUS_LDFLAGS@
-unittests_CXXFLAGS = $(AM_CXXFLAGS)
+			 loggingrdolistTests.cpp \
+			 mockccusbTests.cpp
+unittests_LDADD    = $(CPPUNIT_LDFLAGS)                             \
+			@top_builddir@/base/tcpip/libTcp.la         \
+			@top_builddir@/base/thread/libdaqthreads.la \
+			-L@libdir@ -lCCUSB                          \
+			@TCL_LDFLAGS@                               \
+			@LIBTCLPLUS_LDFLAGS@
+
+unittests_CXXFLAGS = -I@top_srcdir@/base/thread \
+			$(AM_CXXFLAGS)
 unittests_LDFLAGS  = -Wl,"-rpath=@libdir@" 
 
 
