--- conflicted
+++ resolved
@@ -22,16 +22,11 @@
 	TCLCompatibilityProcessor.cpp TCLLiveEventLoop.cpp	\
 	CTCLChannelCommander.cpp CTCLStdioCommander.cpp	\
 	CTCLTcpServerInstance.cpp CTCLServer.cpp TCLObjectPackage.cpp \
-<<<<<<< HEAD
 	TCLPackagedObjectProcessor.cpp 
 
 # CItemConfiguration.cpp  CConfigurableObject.cpp
-=======
-	TCLPackagedObjectProcessor.cpp  
 
 
-# CItemConfiguration.cpp \	CConfigurableObject.cpp
->>>>>>> 9da5ccc4
 
 testableObjects = TCLInterpreter.lo   TCLProcessor.lo    \
 	TCLVariable.lo   TCLString.lo    \
@@ -71,14 +66,9 @@
 evttclsh_SOURCES	= 	evttclsh.cpp
 evttclsh_DEPENDENCIES	= 	libtclPlus.la
 
-<<<<<<< HEAD
 evttclsh_LDADD		= 	libtclPlus.la $(TCL_LDFLAGS)	\
-				@top_srcdir@/base/exception/libException.la
-=======
-evttclsh_LDADD		= 	libtclPlus.la	\
 				@top_srcdir@/base/exception/libException.la \
 				$(TCL_LDFLAGS)
->>>>>>> 9da5ccc4
 evttclsh_LDFLAGS	= 	-Wl,"-rpath-link=$(libdir)" $(TCL_LDFLAGS)
 
 
@@ -120,12 +110,8 @@
 
 tcpservertest_LDADD		= 	libtclPlus.la	\
 				@top_srcdir@/base/exception/libException.la \
-<<<<<<< HEAD
 			$(TCL_LDFLAGS)
-=======
-				$(TCL_LDFLAGS)
 
->>>>>>> 9da5ccc4
 tcpservertest_LDFLAGS	= 	-Wl,"-rpath-link=$(libdir)" $(TCL_LDFLAGS)
 
 
